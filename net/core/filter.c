--- conflicted
+++ resolved
@@ -4476,9 +4476,6 @@
 	return insn - insn_buf;
 }
 
-<<<<<<< HEAD
-const struct bpf_verifier_ops sk_filter_verifier_ops = {
-=======
 static u32 sk_skb_convert_ctx_access(enum bpf_access_type type,
 				     const struct bpf_insn *si,
 				     struct bpf_insn *insn_buf,
@@ -4504,8 +4501,7 @@
 	return insn - insn_buf;
 }
 
-const struct bpf_verifier_ops sk_filter_prog_ops = {
->>>>>>> 0b07194b
+const struct bpf_verifier_ops sk_filter_verifier_ops = {
 	.get_func_proto		= sk_filter_func_proto,
 	.is_valid_access	= sk_filter_is_valid_access,
 	.convert_ctx_access	= bpf_convert_ctx_access,
