/*
 * Copyright 2006 Dave Airlie <airlied@linux.ie>
 * Copyright © 2006-2009 Intel Corporation
 *
 * Permission is hereby granted, free of charge, to any person obtaining a
 * copy of this software and associated documentation files (the "Software"),
 * to deal in the Software without restriction, including without limitation
 * the rights to use, copy, modify, merge, publish, distribute, sublicense,
 * and/or sell copies of the Software, and to permit persons to whom the
 * Software is furnished to do so, subject to the following conditions:
 *
 * The above copyright notice and this permission notice (including the next
 * paragraph) shall be included in all copies or substantial portions of the
 * Software.
 *
 * THE SOFTWARE IS PROVIDED "AS IS", WITHOUT WARRANTY OF ANY KIND, EXPRESS OR
 * IMPLIED, INCLUDING BUT NOT LIMITED TO THE WARRANTIES OF MERCHANTABILITY,
 * FITNESS FOR A PARTICULAR PURPOSE AND NONINFRINGEMENT.  IN NO EVENT SHALL
 * THE AUTHORS OR COPYRIGHT HOLDERS BE LIABLE FOR ANY CLAIM, DAMAGES OR OTHER
 * LIABILITY, WHETHER IN AN ACTION OF CONTRACT, TORT OR OTHERWISE, ARISING
 * FROM, OUT OF OR IN CONNECTION WITH THE SOFTWARE OR THE USE OR OTHER
 * DEALINGS IN THE SOFTWARE.
 *
 * Authors:
 *	Eric Anholt <eric@anholt.net>
 *	Jesse Barnes <jesse.barnes@intel.com>
 */

#include <linux/i2c.h>
#include <linux/slab.h>
#include <linux/delay.h>
#include <linux/hdmi.h>
#include <drm/drmP.h>
#include <drm/drm_crtc.h>
#include <drm/drm_edid.h>
#include "intel_drv.h"
#include <drm/i915_drm.h>
#include "i915_drv.h"

static struct drm_device *intel_hdmi_to_dev(struct intel_hdmi *intel_hdmi)
{
	return hdmi_to_dig_port(intel_hdmi)->base.base.dev;
}

static void
assert_hdmi_port_disabled(struct intel_hdmi *intel_hdmi)
{
	struct drm_device *dev = intel_hdmi_to_dev(intel_hdmi);
	struct drm_i915_private *dev_priv = dev->dev_private;
	uint32_t enabled_bits;

	enabled_bits = HAS_DDI(dev) ? DDI_BUF_CTL_ENABLE : SDVO_ENABLE;

	WARN(I915_READ(intel_hdmi->hdmi_reg) & enabled_bits,
	     "HDMI port enabled, expecting disabled\n");
}

struct intel_hdmi *enc_to_intel_hdmi(struct drm_encoder *encoder)
{
	struct intel_digital_port *intel_dig_port =
		container_of(encoder, struct intel_digital_port, base.base);
	return &intel_dig_port->hdmi;
}

static struct intel_hdmi *intel_attached_hdmi(struct drm_connector *connector)
{
	return enc_to_intel_hdmi(&intel_attached_encoder(connector)->base);
}

static u32 g4x_infoframe_index(enum hdmi_infoframe_type type)
{
	switch (type) {
	case HDMI_INFOFRAME_TYPE_AVI:
		return VIDEO_DIP_SELECT_AVI;
	case HDMI_INFOFRAME_TYPE_SPD:
		return VIDEO_DIP_SELECT_SPD;
	case HDMI_INFOFRAME_TYPE_VENDOR:
		return VIDEO_DIP_SELECT_VENDOR;
	default:
		DRM_DEBUG_DRIVER("unknown info frame type %d\n", type);
		return 0;
	}
}

static u32 g4x_infoframe_enable(enum hdmi_infoframe_type type)
{
	switch (type) {
	case HDMI_INFOFRAME_TYPE_AVI:
		return VIDEO_DIP_ENABLE_AVI;
	case HDMI_INFOFRAME_TYPE_SPD:
		return VIDEO_DIP_ENABLE_SPD;
	case HDMI_INFOFRAME_TYPE_VENDOR:
		return VIDEO_DIP_ENABLE_VENDOR;
	default:
		DRM_DEBUG_DRIVER("unknown info frame type %d\n", type);
		return 0;
	}
}

static u32 hsw_infoframe_enable(enum hdmi_infoframe_type type)
{
	switch (type) {
	case HDMI_INFOFRAME_TYPE_AVI:
		return VIDEO_DIP_ENABLE_AVI_HSW;
	case HDMI_INFOFRAME_TYPE_SPD:
		return VIDEO_DIP_ENABLE_SPD_HSW;
	case HDMI_INFOFRAME_TYPE_VENDOR:
		return VIDEO_DIP_ENABLE_VS_HSW;
	default:
		DRM_DEBUG_DRIVER("unknown info frame type %d\n", type);
		return 0;
	}
}

static u32 hsw_infoframe_data_reg(enum hdmi_infoframe_type type,
				  enum transcoder cpu_transcoder)
{
	switch (type) {
	case HDMI_INFOFRAME_TYPE_AVI:
		return HSW_TVIDEO_DIP_AVI_DATA(cpu_transcoder);
	case HDMI_INFOFRAME_TYPE_SPD:
		return HSW_TVIDEO_DIP_SPD_DATA(cpu_transcoder);
	case HDMI_INFOFRAME_TYPE_VENDOR:
		return HSW_TVIDEO_DIP_VS_DATA(cpu_transcoder);
	default:
		DRM_DEBUG_DRIVER("unknown info frame type %d\n", type);
		return 0;
	}
}

static void g4x_write_infoframe(struct drm_encoder *encoder,
				enum hdmi_infoframe_type type,
				const uint8_t *frame, ssize_t len)
{
	uint32_t *data = (uint32_t *)frame;
	struct drm_device *dev = encoder->dev;
	struct drm_i915_private *dev_priv = dev->dev_private;
	u32 val = I915_READ(VIDEO_DIP_CTL);
	int i;

	WARN(!(val & VIDEO_DIP_ENABLE), "Writing DIP with CTL reg disabled\n");

	val &= ~(VIDEO_DIP_SELECT_MASK | 0xf); /* clear DIP data offset */
	val |= g4x_infoframe_index(type);

	val &= ~g4x_infoframe_enable(type);

	I915_WRITE(VIDEO_DIP_CTL, val);

	mmiowb();
	for (i = 0; i < len; i += 4) {
		I915_WRITE(VIDEO_DIP_DATA, *data);
		data++;
	}
	/* Write every possible data byte to force correct ECC calculation. */
	for (; i < VIDEO_DIP_DATA_SIZE; i += 4)
		I915_WRITE(VIDEO_DIP_DATA, 0);
	mmiowb();

	val |= g4x_infoframe_enable(type);
	val &= ~VIDEO_DIP_FREQ_MASK;
	val |= VIDEO_DIP_FREQ_VSYNC;

	I915_WRITE(VIDEO_DIP_CTL, val);
	POSTING_READ(VIDEO_DIP_CTL);
}

static void ibx_write_infoframe(struct drm_encoder *encoder,
				enum hdmi_infoframe_type type,
				const uint8_t *frame, ssize_t len)
{
	uint32_t *data = (uint32_t *)frame;
	struct drm_device *dev = encoder->dev;
	struct drm_i915_private *dev_priv = dev->dev_private;
	struct intel_crtc *intel_crtc = to_intel_crtc(encoder->crtc);
	int i, reg = TVIDEO_DIP_CTL(intel_crtc->pipe);
	u32 val = I915_READ(reg);

	WARN(!(val & VIDEO_DIP_ENABLE), "Writing DIP with CTL reg disabled\n");

	val &= ~(VIDEO_DIP_SELECT_MASK | 0xf); /* clear DIP data offset */
	val |= g4x_infoframe_index(type);

	val &= ~g4x_infoframe_enable(type);

	I915_WRITE(reg, val);

	mmiowb();
	for (i = 0; i < len; i += 4) {
		I915_WRITE(TVIDEO_DIP_DATA(intel_crtc->pipe), *data);
		data++;
	}
	/* Write every possible data byte to force correct ECC calculation. */
	for (; i < VIDEO_DIP_DATA_SIZE; i += 4)
		I915_WRITE(TVIDEO_DIP_DATA(intel_crtc->pipe), 0);
	mmiowb();

	val |= g4x_infoframe_enable(type);
	val &= ~VIDEO_DIP_FREQ_MASK;
	val |= VIDEO_DIP_FREQ_VSYNC;

	I915_WRITE(reg, val);
	POSTING_READ(reg);
}

static void cpt_write_infoframe(struct drm_encoder *encoder,
				enum hdmi_infoframe_type type,
				const uint8_t *frame, ssize_t len)
{
	uint32_t *data = (uint32_t *)frame;
	struct drm_device *dev = encoder->dev;
	struct drm_i915_private *dev_priv = dev->dev_private;
	struct intel_crtc *intel_crtc = to_intel_crtc(encoder->crtc);
	int i, reg = TVIDEO_DIP_CTL(intel_crtc->pipe);
	u32 val = I915_READ(reg);

	WARN(!(val & VIDEO_DIP_ENABLE), "Writing DIP with CTL reg disabled\n");

	val &= ~(VIDEO_DIP_SELECT_MASK | 0xf); /* clear DIP data offset */
	val |= g4x_infoframe_index(type);

	/* The DIP control register spec says that we need to update the AVI
	 * infoframe without clearing its enable bit */
	if (type != HDMI_INFOFRAME_TYPE_AVI)
		val &= ~g4x_infoframe_enable(type);

	I915_WRITE(reg, val);

	mmiowb();
	for (i = 0; i < len; i += 4) {
		I915_WRITE(TVIDEO_DIP_DATA(intel_crtc->pipe), *data);
		data++;
	}
	/* Write every possible data byte to force correct ECC calculation. */
	for (; i < VIDEO_DIP_DATA_SIZE; i += 4)
		I915_WRITE(TVIDEO_DIP_DATA(intel_crtc->pipe), 0);
	mmiowb();

	val |= g4x_infoframe_enable(type);
	val &= ~VIDEO_DIP_FREQ_MASK;
	val |= VIDEO_DIP_FREQ_VSYNC;

	I915_WRITE(reg, val);
	POSTING_READ(reg);
}

static void vlv_write_infoframe(struct drm_encoder *encoder,
				enum hdmi_infoframe_type type,
				const uint8_t *frame, ssize_t len)
{
	uint32_t *data = (uint32_t *)frame;
	struct drm_device *dev = encoder->dev;
	struct drm_i915_private *dev_priv = dev->dev_private;
	struct intel_crtc *intel_crtc = to_intel_crtc(encoder->crtc);
	int i, reg = VLV_TVIDEO_DIP_CTL(intel_crtc->pipe);
	u32 val = I915_READ(reg);

	WARN(!(val & VIDEO_DIP_ENABLE), "Writing DIP with CTL reg disabled\n");

	val &= ~(VIDEO_DIP_SELECT_MASK | 0xf); /* clear DIP data offset */
	val |= g4x_infoframe_index(type);

	val &= ~g4x_infoframe_enable(type);

	I915_WRITE(reg, val);

	mmiowb();
	for (i = 0; i < len; i += 4) {
		I915_WRITE(VLV_TVIDEO_DIP_DATA(intel_crtc->pipe), *data);
		data++;
	}
	/* Write every possible data byte to force correct ECC calculation. */
	for (; i < VIDEO_DIP_DATA_SIZE; i += 4)
		I915_WRITE(VLV_TVIDEO_DIP_DATA(intel_crtc->pipe), 0);
	mmiowb();

	val |= g4x_infoframe_enable(type);
	val &= ~VIDEO_DIP_FREQ_MASK;
	val |= VIDEO_DIP_FREQ_VSYNC;

	I915_WRITE(reg, val);
	POSTING_READ(reg);
}

static void hsw_write_infoframe(struct drm_encoder *encoder,
				enum hdmi_infoframe_type type,
				const uint8_t *frame, ssize_t len)
{
	uint32_t *data = (uint32_t *)frame;
	struct drm_device *dev = encoder->dev;
	struct drm_i915_private *dev_priv = dev->dev_private;
	struct intel_crtc *intel_crtc = to_intel_crtc(encoder->crtc);
	u32 ctl_reg = HSW_TVIDEO_DIP_CTL(intel_crtc->config.cpu_transcoder);
	u32 data_reg;
	int i;
	u32 val = I915_READ(ctl_reg);

	data_reg = hsw_infoframe_data_reg(type,
					  intel_crtc->config.cpu_transcoder);
	if (data_reg == 0)
		return;

	val &= ~hsw_infoframe_enable(type);
	I915_WRITE(ctl_reg, val);

	mmiowb();
	for (i = 0; i < len; i += 4) {
		I915_WRITE(data_reg + i, *data);
		data++;
	}
	/* Write every possible data byte to force correct ECC calculation. */
	for (; i < VIDEO_DIP_DATA_SIZE; i += 4)
		I915_WRITE(data_reg + i, 0);
	mmiowb();

	val |= hsw_infoframe_enable(type);
	I915_WRITE(ctl_reg, val);
	POSTING_READ(ctl_reg);
}

/*
 * The data we write to the DIP data buffer registers is 1 byte bigger than the
 * HDMI infoframe size because of an ECC/reserved byte at position 3 (starting
 * at 0). It's also a byte used by DisplayPort so the same DIP registers can be
 * used for both technologies.
 *
 * DW0: Reserved/ECC/DP | HB2 | HB1 | HB0
 * DW1:       DB3       | DB2 | DB1 | DB0
 * DW2:       DB7       | DB6 | DB5 | DB4
 * DW3: ...
 *
 * (HB is Header Byte, DB is Data Byte)
 *
 * The hdmi pack() functions don't know about that hardware specific hole so we
 * trick them by giving an offset into the buffer and moving back the header
 * bytes by one.
 */
static void intel_write_infoframe(struct drm_encoder *encoder,
				  union hdmi_infoframe *frame)
{
	struct intel_hdmi *intel_hdmi = enc_to_intel_hdmi(encoder);
	uint8_t buffer[VIDEO_DIP_DATA_SIZE];
	ssize_t len;
<<<<<<< HEAD

	/* see comment above for the reason for this offset */
	len = hdmi_infoframe_pack(frame, buffer + 1, sizeof(buffer) - 1);
	if (len < 0)
		return;

=======

	/* see comment above for the reason for this offset */
	len = hdmi_infoframe_pack(frame, buffer + 1, sizeof(buffer) - 1);
	if (len < 0)
		return;

>>>>>>> d8ec26d7
	/* Insert the 'hole' (see big comment above) at position 3 */
	buffer[0] = buffer[1];
	buffer[1] = buffer[2];
	buffer[2] = buffer[3];
	buffer[3] = 0;
	len++;

	intel_hdmi->write_infoframe(encoder, frame->any.type, buffer, len);
}

static void intel_hdmi_set_avi_infoframe(struct drm_encoder *encoder,
					 struct drm_display_mode *adjusted_mode)
{
	struct intel_hdmi *intel_hdmi = enc_to_intel_hdmi(encoder);
	struct intel_crtc *intel_crtc = to_intel_crtc(encoder->crtc);
	union hdmi_infoframe frame;
	int ret;

	ret = drm_hdmi_avi_infoframe_from_display_mode(&frame.avi,
						       adjusted_mode);
	if (ret < 0) {
		DRM_ERROR("couldn't fill AVI infoframe\n");
		return;
	}

	if (intel_hdmi->rgb_quant_range_selectable) {
		if (intel_crtc->config.limited_color_range)
			frame.avi.quantization_range =
				HDMI_QUANTIZATION_RANGE_LIMITED;
		else
			frame.avi.quantization_range =
				HDMI_QUANTIZATION_RANGE_FULL;
	}

	intel_write_infoframe(encoder, &frame);
}

static void intel_hdmi_set_spd_infoframe(struct drm_encoder *encoder)
{
	union hdmi_infoframe frame;
	int ret;

	ret = hdmi_spd_infoframe_init(&frame.spd, "Intel", "Integrated gfx");
	if (ret < 0) {
		DRM_ERROR("couldn't fill SPD infoframe\n");
		return;
	}

	frame.spd.sdi = HDMI_SPD_SDI_PC;
<<<<<<< HEAD

	intel_write_infoframe(encoder, &frame);
}

static void
intel_hdmi_set_hdmi_infoframe(struct drm_encoder *encoder,
			      struct drm_display_mode *adjusted_mode)
{
	union hdmi_infoframe frame;
	int ret;

=======

	intel_write_infoframe(encoder, &frame);
}

static void
intel_hdmi_set_hdmi_infoframe(struct drm_encoder *encoder,
			      struct drm_display_mode *adjusted_mode)
{
	union hdmi_infoframe frame;
	int ret;

>>>>>>> d8ec26d7
	ret = drm_hdmi_vendor_infoframe_from_display_mode(&frame.vendor.hdmi,
							  adjusted_mode);
	if (ret < 0)
		return;

	intel_write_infoframe(encoder, &frame);
}

static void g4x_set_infoframes(struct drm_encoder *encoder,
			       struct drm_display_mode *adjusted_mode)
{
	struct drm_i915_private *dev_priv = encoder->dev->dev_private;
	struct intel_digital_port *intel_dig_port = enc_to_dig_port(encoder);
	struct intel_hdmi *intel_hdmi = &intel_dig_port->hdmi;
	u32 reg = VIDEO_DIP_CTL;
	u32 val = I915_READ(reg);
	u32 port;

	assert_hdmi_port_disabled(intel_hdmi);

	/* If the registers were not initialized yet, they might be zeroes,
	 * which means we're selecting the AVI DIP and we're setting its
	 * frequency to once. This seems to really confuse the HW and make
	 * things stop working (the register spec says the AVI always needs to
	 * be sent every VSync). So here we avoid writing to the register more
	 * than we need and also explicitly select the AVI DIP and explicitly
	 * set its frequency to every VSync. Avoiding to write it twice seems to
	 * be enough to solve the problem, but being defensive shouldn't hurt us
	 * either. */
	val |= VIDEO_DIP_SELECT_AVI | VIDEO_DIP_FREQ_VSYNC;

	if (!intel_hdmi->has_hdmi_sink) {
		if (!(val & VIDEO_DIP_ENABLE))
			return;
		val &= ~VIDEO_DIP_ENABLE;
		I915_WRITE(reg, val);
		POSTING_READ(reg);
		return;
	}

	switch (intel_dig_port->port) {
	case PORT_B:
		port = VIDEO_DIP_PORT_B;
		break;
	case PORT_C:
		port = VIDEO_DIP_PORT_C;
		break;
	default:
		BUG();
		return;
	}

	if (port != (val & VIDEO_DIP_PORT_MASK)) {
		if (val & VIDEO_DIP_ENABLE) {
			val &= ~VIDEO_DIP_ENABLE;
			I915_WRITE(reg, val);
			POSTING_READ(reg);
		}
		val &= ~VIDEO_DIP_PORT_MASK;
		val |= port;
	}

	val |= VIDEO_DIP_ENABLE;
	val &= ~VIDEO_DIP_ENABLE_VENDOR;

	I915_WRITE(reg, val);
	POSTING_READ(reg);

	intel_hdmi_set_avi_infoframe(encoder, adjusted_mode);
	intel_hdmi_set_spd_infoframe(encoder);
	intel_hdmi_set_hdmi_infoframe(encoder, adjusted_mode);
}

static void ibx_set_infoframes(struct drm_encoder *encoder,
			       struct drm_display_mode *adjusted_mode)
{
	struct drm_i915_private *dev_priv = encoder->dev->dev_private;
	struct intel_crtc *intel_crtc = to_intel_crtc(encoder->crtc);
	struct intel_digital_port *intel_dig_port = enc_to_dig_port(encoder);
	struct intel_hdmi *intel_hdmi = &intel_dig_port->hdmi;
	u32 reg = TVIDEO_DIP_CTL(intel_crtc->pipe);
	u32 val = I915_READ(reg);
	u32 port;

	assert_hdmi_port_disabled(intel_hdmi);

	/* See the big comment in g4x_set_infoframes() */
	val |= VIDEO_DIP_SELECT_AVI | VIDEO_DIP_FREQ_VSYNC;

	if (!intel_hdmi->has_hdmi_sink) {
		if (!(val & VIDEO_DIP_ENABLE))
			return;
		val &= ~VIDEO_DIP_ENABLE;
		I915_WRITE(reg, val);
		POSTING_READ(reg);
		return;
	}

	switch (intel_dig_port->port) {
	case PORT_B:
		port = VIDEO_DIP_PORT_B;
		break;
	case PORT_C:
		port = VIDEO_DIP_PORT_C;
		break;
	case PORT_D:
		port = VIDEO_DIP_PORT_D;
		break;
	default:
		BUG();
		return;
	}

	if (port != (val & VIDEO_DIP_PORT_MASK)) {
		if (val & VIDEO_DIP_ENABLE) {
			val &= ~VIDEO_DIP_ENABLE;
			I915_WRITE(reg, val);
			POSTING_READ(reg);
		}
		val &= ~VIDEO_DIP_PORT_MASK;
		val |= port;
	}

	val |= VIDEO_DIP_ENABLE;
	val &= ~(VIDEO_DIP_ENABLE_VENDOR | VIDEO_DIP_ENABLE_GAMUT |
		 VIDEO_DIP_ENABLE_GCP);

	I915_WRITE(reg, val);
	POSTING_READ(reg);

	intel_hdmi_set_avi_infoframe(encoder, adjusted_mode);
	intel_hdmi_set_spd_infoframe(encoder);
	intel_hdmi_set_hdmi_infoframe(encoder, adjusted_mode);
}

static void cpt_set_infoframes(struct drm_encoder *encoder,
			       struct drm_display_mode *adjusted_mode)
{
	struct drm_i915_private *dev_priv = encoder->dev->dev_private;
	struct intel_crtc *intel_crtc = to_intel_crtc(encoder->crtc);
	struct intel_hdmi *intel_hdmi = enc_to_intel_hdmi(encoder);
	u32 reg = TVIDEO_DIP_CTL(intel_crtc->pipe);
	u32 val = I915_READ(reg);

	assert_hdmi_port_disabled(intel_hdmi);

	/* See the big comment in g4x_set_infoframes() */
	val |= VIDEO_DIP_SELECT_AVI | VIDEO_DIP_FREQ_VSYNC;

	if (!intel_hdmi->has_hdmi_sink) {
		if (!(val & VIDEO_DIP_ENABLE))
			return;
		val &= ~(VIDEO_DIP_ENABLE | VIDEO_DIP_ENABLE_AVI);
		I915_WRITE(reg, val);
		POSTING_READ(reg);
		return;
	}

	/* Set both together, unset both together: see the spec. */
	val |= VIDEO_DIP_ENABLE | VIDEO_DIP_ENABLE_AVI;
	val &= ~(VIDEO_DIP_ENABLE_VENDOR | VIDEO_DIP_ENABLE_GAMUT |
		 VIDEO_DIP_ENABLE_GCP);

	I915_WRITE(reg, val);
	POSTING_READ(reg);

	intel_hdmi_set_avi_infoframe(encoder, adjusted_mode);
	intel_hdmi_set_spd_infoframe(encoder);
	intel_hdmi_set_hdmi_infoframe(encoder, adjusted_mode);
}

static void vlv_set_infoframes(struct drm_encoder *encoder,
			       struct drm_display_mode *adjusted_mode)
{
	struct drm_i915_private *dev_priv = encoder->dev->dev_private;
	struct intel_crtc *intel_crtc = to_intel_crtc(encoder->crtc);
	struct intel_hdmi *intel_hdmi = enc_to_intel_hdmi(encoder);
	u32 reg = VLV_TVIDEO_DIP_CTL(intel_crtc->pipe);
	u32 val = I915_READ(reg);

	assert_hdmi_port_disabled(intel_hdmi);

	/* See the big comment in g4x_set_infoframes() */
	val |= VIDEO_DIP_SELECT_AVI | VIDEO_DIP_FREQ_VSYNC;

	if (!intel_hdmi->has_hdmi_sink) {
		if (!(val & VIDEO_DIP_ENABLE))
			return;
		val &= ~VIDEO_DIP_ENABLE;
		I915_WRITE(reg, val);
		POSTING_READ(reg);
		return;
	}

	val |= VIDEO_DIP_ENABLE;
	val &= ~(VIDEO_DIP_ENABLE_VENDOR | VIDEO_DIP_ENABLE_GAMUT |
		 VIDEO_DIP_ENABLE_GCP);

	I915_WRITE(reg, val);
	POSTING_READ(reg);

	intel_hdmi_set_avi_infoframe(encoder, adjusted_mode);
	intel_hdmi_set_spd_infoframe(encoder);
	intel_hdmi_set_hdmi_infoframe(encoder, adjusted_mode);
}

static void hsw_set_infoframes(struct drm_encoder *encoder,
			       struct drm_display_mode *adjusted_mode)
{
	struct drm_i915_private *dev_priv = encoder->dev->dev_private;
	struct intel_crtc *intel_crtc = to_intel_crtc(encoder->crtc);
	struct intel_hdmi *intel_hdmi = enc_to_intel_hdmi(encoder);
	u32 reg = HSW_TVIDEO_DIP_CTL(intel_crtc->config.cpu_transcoder);
	u32 val = I915_READ(reg);

	assert_hdmi_port_disabled(intel_hdmi);

	if (!intel_hdmi->has_hdmi_sink) {
		I915_WRITE(reg, 0);
		POSTING_READ(reg);
		return;
	}

	val &= ~(VIDEO_DIP_ENABLE_VSC_HSW | VIDEO_DIP_ENABLE_GCP_HSW |
		 VIDEO_DIP_ENABLE_VS_HSW | VIDEO_DIP_ENABLE_GMP_HSW);

	I915_WRITE(reg, val);
	POSTING_READ(reg);

	intel_hdmi_set_avi_infoframe(encoder, adjusted_mode);
	intel_hdmi_set_spd_infoframe(encoder);
	intel_hdmi_set_hdmi_infoframe(encoder, adjusted_mode);
}

static void intel_hdmi_mode_set(struct intel_encoder *encoder)
{
	struct drm_device *dev = encoder->base.dev;
	struct drm_i915_private *dev_priv = dev->dev_private;
	struct intel_crtc *crtc = to_intel_crtc(encoder->base.crtc);
	struct intel_hdmi *intel_hdmi = enc_to_intel_hdmi(&encoder->base);
	struct drm_display_mode *adjusted_mode = &crtc->config.adjusted_mode;
	u32 hdmi_val;

	hdmi_val = SDVO_ENCODING_HDMI;
	if (!HAS_PCH_SPLIT(dev))
		hdmi_val |= intel_hdmi->color_range;
	if (adjusted_mode->flags & DRM_MODE_FLAG_PVSYNC)
		hdmi_val |= SDVO_VSYNC_ACTIVE_HIGH;
	if (adjusted_mode->flags & DRM_MODE_FLAG_PHSYNC)
		hdmi_val |= SDVO_HSYNC_ACTIVE_HIGH;

	if (crtc->config.pipe_bpp > 24)
		hdmi_val |= HDMI_COLOR_FORMAT_12bpc;
	else
		hdmi_val |= SDVO_COLOR_FORMAT_8bpc;

	/* Required on CPT */
	if (intel_hdmi->has_hdmi_sink && HAS_PCH_CPT(dev))
		hdmi_val |= HDMI_MODE_SELECT_HDMI;

	if (intel_hdmi->has_audio) {
		DRM_DEBUG_DRIVER("Enabling HDMI audio on pipe %c\n",
				 pipe_name(crtc->pipe));
		hdmi_val |= SDVO_AUDIO_ENABLE;
		hdmi_val |= HDMI_MODE_SELECT_HDMI;
		intel_write_eld(&encoder->base, adjusted_mode);
	}

	if (HAS_PCH_CPT(dev))
		hdmi_val |= SDVO_PIPE_SEL_CPT(crtc->pipe);
	else
		hdmi_val |= SDVO_PIPE_SEL(crtc->pipe);

	I915_WRITE(intel_hdmi->hdmi_reg, hdmi_val);
	POSTING_READ(intel_hdmi->hdmi_reg);

	intel_hdmi->set_infoframes(&encoder->base, adjusted_mode);
}

static bool intel_hdmi_get_hw_state(struct intel_encoder *encoder,
				    enum pipe *pipe)
{
	struct drm_device *dev = encoder->base.dev;
	struct drm_i915_private *dev_priv = dev->dev_private;
	struct intel_hdmi *intel_hdmi = enc_to_intel_hdmi(&encoder->base);
	u32 tmp;

	tmp = I915_READ(intel_hdmi->hdmi_reg);

	if (!(tmp & SDVO_ENABLE))
		return false;

	if (HAS_PCH_CPT(dev))
		*pipe = PORT_TO_PIPE_CPT(tmp);
	else
		*pipe = PORT_TO_PIPE(tmp);

	return true;
}

static void intel_hdmi_get_config(struct intel_encoder *encoder,
				  struct intel_crtc_config *pipe_config)
{
	struct intel_hdmi *intel_hdmi = enc_to_intel_hdmi(&encoder->base);
	struct drm_i915_private *dev_priv = encoder->base.dev->dev_private;
	u32 tmp, flags = 0;
	int dotclock;

	tmp = I915_READ(intel_hdmi->hdmi_reg);

	if (tmp & SDVO_HSYNC_ACTIVE_HIGH)
		flags |= DRM_MODE_FLAG_PHSYNC;
	else
		flags |= DRM_MODE_FLAG_NHSYNC;

	if (tmp & SDVO_VSYNC_ACTIVE_HIGH)
		flags |= DRM_MODE_FLAG_PVSYNC;
	else
		flags |= DRM_MODE_FLAG_NVSYNC;

	pipe_config->adjusted_mode.flags |= flags;

	if ((tmp & SDVO_COLOR_FORMAT_MASK) == HDMI_COLOR_FORMAT_12bpc)
		dotclock = pipe_config->port_clock * 2 / 3;
	else
		dotclock = pipe_config->port_clock;

	if (HAS_PCH_SPLIT(dev_priv->dev))
		ironlake_check_encoder_dotclock(pipe_config, dotclock);

	pipe_config->adjusted_mode.crtc_clock = dotclock;
}

static void intel_enable_hdmi(struct intel_encoder *encoder)
{
	struct drm_device *dev = encoder->base.dev;
	struct drm_i915_private *dev_priv = dev->dev_private;
	struct intel_crtc *intel_crtc = to_intel_crtc(encoder->base.crtc);
	struct intel_hdmi *intel_hdmi = enc_to_intel_hdmi(&encoder->base);
	u32 temp;
	u32 enable_bits = SDVO_ENABLE;

	if (intel_hdmi->has_audio)
		enable_bits |= SDVO_AUDIO_ENABLE;

	temp = I915_READ(intel_hdmi->hdmi_reg);

	/* HW workaround for IBX, we need to move the port to transcoder A
	 * before disabling it, so restore the transcoder select bit here. */
	if (HAS_PCH_IBX(dev))
		enable_bits |= SDVO_PIPE_SEL(intel_crtc->pipe);

	/* HW workaround, need to toggle enable bit off and on for 12bpc, but
	 * we do this anyway which shows more stable in testing.
	 */
	if (HAS_PCH_SPLIT(dev)) {
		I915_WRITE(intel_hdmi->hdmi_reg, temp & ~SDVO_ENABLE);
		POSTING_READ(intel_hdmi->hdmi_reg);
	}

	temp |= enable_bits;

	I915_WRITE(intel_hdmi->hdmi_reg, temp);
	POSTING_READ(intel_hdmi->hdmi_reg);

	/* HW workaround, need to write this twice for issue that may result
	 * in first write getting masked.
	 */
	if (HAS_PCH_SPLIT(dev)) {
		I915_WRITE(intel_hdmi->hdmi_reg, temp);
		POSTING_READ(intel_hdmi->hdmi_reg);
	}
}

static void vlv_enable_hdmi(struct intel_encoder *encoder)
{
}

static void intel_disable_hdmi(struct intel_encoder *encoder)
{
	struct drm_device *dev = encoder->base.dev;
	struct drm_i915_private *dev_priv = dev->dev_private;
	struct intel_hdmi *intel_hdmi = enc_to_intel_hdmi(&encoder->base);
	u32 temp;
	u32 enable_bits = SDVO_ENABLE | SDVO_AUDIO_ENABLE;

	temp = I915_READ(intel_hdmi->hdmi_reg);

	/* HW workaround for IBX, we need to move the port to transcoder A
	 * before disabling it. */
	if (HAS_PCH_IBX(dev)) {
		struct drm_crtc *crtc = encoder->base.crtc;
		int pipe = crtc ? to_intel_crtc(crtc)->pipe : -1;

		if (temp & SDVO_PIPE_B_SELECT) {
			temp &= ~SDVO_PIPE_B_SELECT;
			I915_WRITE(intel_hdmi->hdmi_reg, temp);
			POSTING_READ(intel_hdmi->hdmi_reg);

			/* Again we need to write this twice. */
			I915_WRITE(intel_hdmi->hdmi_reg, temp);
			POSTING_READ(intel_hdmi->hdmi_reg);

			/* Transcoder selection bits only update
			 * effectively on vblank. */
			if (crtc)
				intel_wait_for_vblank(dev, pipe);
			else
				msleep(50);
		}
	}

	/* HW workaround, need to toggle enable bit off and on for 12bpc, but
	 * we do this anyway which shows more stable in testing.
	 */
	if (HAS_PCH_SPLIT(dev)) {
		I915_WRITE(intel_hdmi->hdmi_reg, temp & ~SDVO_ENABLE);
		POSTING_READ(intel_hdmi->hdmi_reg);
	}

	temp &= ~enable_bits;

	I915_WRITE(intel_hdmi->hdmi_reg, temp);
	POSTING_READ(intel_hdmi->hdmi_reg);

	/* HW workaround, need to write this twice for issue that may result
	 * in first write getting masked.
	 */
	if (HAS_PCH_SPLIT(dev)) {
		I915_WRITE(intel_hdmi->hdmi_reg, temp);
		POSTING_READ(intel_hdmi->hdmi_reg);
	}
}

static int hdmi_portclock_limit(struct intel_hdmi *hdmi)
{
	struct drm_device *dev = intel_hdmi_to_dev(hdmi);

	if (IS_G4X(dev))
		return 165000;
	else if (IS_HASWELL(dev) || INTEL_INFO(dev)->gen >= 8)
		return 300000;
	else
		return 225000;
}

static int intel_hdmi_mode_valid(struct drm_connector *connector,
				 struct drm_display_mode *mode)
{
	if (mode->clock > hdmi_portclock_limit(intel_attached_hdmi(connector)))
		return MODE_CLOCK_HIGH;
	if (mode->clock < 20000)
		return MODE_CLOCK_LOW;

	if (mode->flags & DRM_MODE_FLAG_DBLSCAN)
		return MODE_NO_DBLESCAN;

	return MODE_OK;
}

bool intel_hdmi_compute_config(struct intel_encoder *encoder,
			       struct intel_crtc_config *pipe_config)
{
	struct intel_hdmi *intel_hdmi = enc_to_intel_hdmi(&encoder->base);
	struct drm_device *dev = encoder->base.dev;
	struct drm_display_mode *adjusted_mode = &pipe_config->adjusted_mode;
	int clock_12bpc = pipe_config->adjusted_mode.crtc_clock * 3 / 2;
	int portclock_limit = hdmi_portclock_limit(intel_hdmi);
	int desired_bpp;

	if (intel_hdmi->color_range_auto) {
		/* See CEA-861-E - 5.1 Default Encoding Parameters */
		if (intel_hdmi->has_hdmi_sink &&
		    drm_match_cea_mode(adjusted_mode) > 1)
			intel_hdmi->color_range = HDMI_COLOR_RANGE_16_235;
		else
			intel_hdmi->color_range = 0;
	}

	if (intel_hdmi->color_range)
		pipe_config->limited_color_range = true;

	if (HAS_PCH_SPLIT(dev) && !HAS_DDI(dev))
		pipe_config->has_pch_encoder = true;

	/*
	 * HDMI is either 12 or 8, so if the display lets 10bpc sneak
	 * through, clamp it down. Note that g4x/vlv don't support 12bpc hdmi
	 * outputs. We also need to check that the higher clock still fits
	 * within limits.
	 */
	if (pipe_config->pipe_bpp > 8*3 && clock_12bpc <= portclock_limit
	    && HAS_PCH_SPLIT(dev)) {
		DRM_DEBUG_KMS("picking bpc to 12 for HDMI output\n");
		desired_bpp = 12*3;

		/* Need to adjust the port link by 1.5x for 12bpc. */
		pipe_config->port_clock = clock_12bpc;
	} else {
		DRM_DEBUG_KMS("picking bpc to 8 for HDMI output\n");
		desired_bpp = 8*3;
	}

	if (!pipe_config->bw_constrained) {
		DRM_DEBUG_KMS("forcing pipe bpc to %i for HDMI\n", desired_bpp);
		pipe_config->pipe_bpp = desired_bpp;
	}

	if (adjusted_mode->crtc_clock > portclock_limit) {
		DRM_DEBUG_KMS("too high HDMI clock, rejecting mode\n");
		return false;
	}

	return true;
}

static enum drm_connector_status
intel_hdmi_detect(struct drm_connector *connector, bool force)
{
	struct drm_device *dev = connector->dev;
	struct intel_hdmi *intel_hdmi = intel_attached_hdmi(connector);
	struct intel_digital_port *intel_dig_port =
		hdmi_to_dig_port(intel_hdmi);
	struct intel_encoder *intel_encoder = &intel_dig_port->base;
	struct drm_i915_private *dev_priv = dev->dev_private;
	struct edid *edid;
	enum drm_connector_status status = connector_status_disconnected;

	DRM_DEBUG_KMS("[CONNECTOR:%d:%s]\n",
		      connector->base.id, drm_get_connector_name(connector));

	intel_hdmi->has_hdmi_sink = false;
	intel_hdmi->has_audio = false;
	intel_hdmi->rgb_quant_range_selectable = false;
	edid = drm_get_edid(connector,
			    intel_gmbus_get_adapter(dev_priv,
						    intel_hdmi->ddc_bus));

	if (edid) {
		if (edid->input & DRM_EDID_INPUT_DIGITAL) {
			status = connector_status_connected;
			if (intel_hdmi->force_audio != HDMI_AUDIO_OFF_DVI)
				intel_hdmi->has_hdmi_sink =
						drm_detect_hdmi_monitor(edid);
			intel_hdmi->has_audio = drm_detect_monitor_audio(edid);
			intel_hdmi->rgb_quant_range_selectable =
				drm_rgb_quant_range_selectable(edid);
		}
		kfree(edid);
	}

	if (status == connector_status_connected) {
		if (intel_hdmi->force_audio != HDMI_AUDIO_AUTO)
			intel_hdmi->has_audio =
				(intel_hdmi->force_audio == HDMI_AUDIO_ON);
		intel_encoder->type = INTEL_OUTPUT_HDMI;
	}

	return status;
}

static int intel_hdmi_get_modes(struct drm_connector *connector)
{
	struct intel_hdmi *intel_hdmi = intel_attached_hdmi(connector);
	struct drm_i915_private *dev_priv = connector->dev->dev_private;

	/* We should parse the EDID data and find out if it's an HDMI sink so
	 * we can send audio to it.
	 */

	return intel_ddc_get_modes(connector,
				   intel_gmbus_get_adapter(dev_priv,
							   intel_hdmi->ddc_bus));
}

static bool
intel_hdmi_detect_audio(struct drm_connector *connector)
{
	struct intel_hdmi *intel_hdmi = intel_attached_hdmi(connector);
	struct drm_i915_private *dev_priv = connector->dev->dev_private;
	struct edid *edid;
	bool has_audio = false;

	edid = drm_get_edid(connector,
			    intel_gmbus_get_adapter(dev_priv,
						    intel_hdmi->ddc_bus));
	if (edid) {
		if (edid->input & DRM_EDID_INPUT_DIGITAL)
			has_audio = drm_detect_monitor_audio(edid);
		kfree(edid);
	}

	return has_audio;
}

static int
intel_hdmi_set_property(struct drm_connector *connector,
			struct drm_property *property,
			uint64_t val)
{
	struct intel_hdmi *intel_hdmi = intel_attached_hdmi(connector);
	struct intel_digital_port *intel_dig_port =
		hdmi_to_dig_port(intel_hdmi);
	struct drm_i915_private *dev_priv = connector->dev->dev_private;
	int ret;

	ret = drm_object_property_set_value(&connector->base, property, val);
	if (ret)
		return ret;

	if (property == dev_priv->force_audio_property) {
		enum hdmi_force_audio i = val;
		bool has_audio;

		if (i == intel_hdmi->force_audio)
			return 0;

		intel_hdmi->force_audio = i;

		if (i == HDMI_AUDIO_AUTO)
			has_audio = intel_hdmi_detect_audio(connector);
		else
			has_audio = (i == HDMI_AUDIO_ON);

		if (i == HDMI_AUDIO_OFF_DVI)
			intel_hdmi->has_hdmi_sink = 0;

		intel_hdmi->has_audio = has_audio;
		goto done;
	}

	if (property == dev_priv->broadcast_rgb_property) {
		bool old_auto = intel_hdmi->color_range_auto;
		uint32_t old_range = intel_hdmi->color_range;

		switch (val) {
		case INTEL_BROADCAST_RGB_AUTO:
			intel_hdmi->color_range_auto = true;
			break;
		case INTEL_BROADCAST_RGB_FULL:
			intel_hdmi->color_range_auto = false;
			intel_hdmi->color_range = 0;
			break;
		case INTEL_BROADCAST_RGB_LIMITED:
			intel_hdmi->color_range_auto = false;
			intel_hdmi->color_range = HDMI_COLOR_RANGE_16_235;
			break;
		default:
			return -EINVAL;
		}

		if (old_auto == intel_hdmi->color_range_auto &&
		    old_range == intel_hdmi->color_range)
			return 0;

		goto done;
	}

	return -EINVAL;

done:
	if (intel_dig_port->base.base.crtc)
		intel_crtc_restore_mode(intel_dig_port->base.base.crtc);

	return 0;
}

static void vlv_hdmi_pre_enable(struct intel_encoder *encoder)
{
	struct intel_digital_port *dport = enc_to_dig_port(&encoder->base);
	struct drm_device *dev = encoder->base.dev;
	struct drm_i915_private *dev_priv = dev->dev_private;
	struct intel_crtc *intel_crtc =
		to_intel_crtc(encoder->base.crtc);
	int port = vlv_dport_to_channel(dport);
	int pipe = intel_crtc->pipe;
	u32 val;

	if (!IS_VALLEYVIEW(dev))
		return;

	/* Enable clock channels for this port */
	mutex_lock(&dev_priv->dpio_lock);
<<<<<<< HEAD
	val = vlv_dpio_read(dev_priv, DPIO_DATA_LANE_A(port));
=======
	val = vlv_dpio_read(dev_priv, pipe, DPIO_DATA_LANE_A(port));
>>>>>>> d8ec26d7
	val = 0;
	if (pipe)
		val |= (1<<21);
	else
		val &= ~(1<<21);
	val |= 0x001000c4;
	vlv_dpio_write(dev_priv, pipe, DPIO_DATA_CHANNEL(port), val);

	/* HDMI 1.0V-2dB */
	vlv_dpio_write(dev_priv, pipe, DPIO_TX_OCALINIT(port), 0);
	vlv_dpio_write(dev_priv, pipe, DPIO_TX_SWING_CTL4(port),
			 0x2b245f5f);
	vlv_dpio_write(dev_priv, pipe, DPIO_TX_SWING_CTL2(port),
			 0x5578b83a);
	vlv_dpio_write(dev_priv, pipe, DPIO_TX_SWING_CTL3(port),
			 0x0c782040);
	vlv_dpio_write(dev_priv, pipe, DPIO_TX3_SWING_CTL4(port),
			 0x2b247878);
	vlv_dpio_write(dev_priv, pipe, DPIO_PCS_STAGGER0(port), 0x00030000);
	vlv_dpio_write(dev_priv, pipe, DPIO_PCS_CTL_OVER1(port),
			 0x00002000);
	vlv_dpio_write(dev_priv, pipe, DPIO_TX_OCALINIT(port),
			 DPIO_TX_OCALINIT_EN);

	/* Program lane clock */
	vlv_dpio_write(dev_priv, pipe, DPIO_PCS_CLOCKBUF0(port),
			 0x00760018);
	vlv_dpio_write(dev_priv, pipe, DPIO_PCS_CLOCKBUF8(port),
			 0x00400888);
	mutex_unlock(&dev_priv->dpio_lock);

	intel_enable_hdmi(encoder);

	vlv_wait_port_ready(dev_priv, port);
}

static void vlv_hdmi_pre_pll_enable(struct intel_encoder *encoder)
{
	struct intel_digital_port *dport = enc_to_dig_port(&encoder->base);
	struct drm_device *dev = encoder->base.dev;
	struct drm_i915_private *dev_priv = dev->dev_private;
	struct intel_crtc *intel_crtc =
		to_intel_crtc(encoder->base.crtc);
	int port = vlv_dport_to_channel(dport);
	int pipe = intel_crtc->pipe;

	if (!IS_VALLEYVIEW(dev))
		return;

	/* Program Tx lane resets to default */
	mutex_lock(&dev_priv->dpio_lock);
<<<<<<< HEAD
	vlv_dpio_write(dev_priv, DPIO_PCS_TX(port),
=======
	vlv_dpio_write(dev_priv, pipe, DPIO_PCS_TX(port),
>>>>>>> d8ec26d7
			 DPIO_PCS_TX_LANE2_RESET |
			 DPIO_PCS_TX_LANE1_RESET);
	vlv_dpio_write(dev_priv, pipe, DPIO_PCS_CLK(port),
			 DPIO_PCS_CLK_CRI_RXEB_EIOS_EN |
			 DPIO_PCS_CLK_CRI_RXDIGFILTSG_EN |
			 (1<<DPIO_PCS_CLK_DATAWIDTH_SHIFT) |
			 DPIO_PCS_CLK_SOFT_RESET);

	/* Fix up inter-pair skew failure */
	vlv_dpio_write(dev_priv, pipe, DPIO_PCS_STAGGER1(port), 0x00750f00);
	vlv_dpio_write(dev_priv, pipe, DPIO_TX_CTL(port), 0x00001500);
	vlv_dpio_write(dev_priv, pipe, DPIO_TX_LANE(port), 0x40400000);

	vlv_dpio_write(dev_priv, pipe, DPIO_PCS_CTL_OVER1(port),
			 0x00002000);
	vlv_dpio_write(dev_priv, pipe, DPIO_TX_OCALINIT(port),
			 DPIO_TX_OCALINIT_EN);
	mutex_unlock(&dev_priv->dpio_lock);
}

static void vlv_hdmi_post_disable(struct intel_encoder *encoder)
{
	struct intel_digital_port *dport = enc_to_dig_port(&encoder->base);
	struct drm_i915_private *dev_priv = encoder->base.dev->dev_private;
	struct intel_crtc *intel_crtc =
		to_intel_crtc(encoder->base.crtc);
	int port = vlv_dport_to_channel(dport);
	int pipe = intel_crtc->pipe;

	/* Reset lanes to avoid HDMI flicker (VLV w/a) */
	mutex_lock(&dev_priv->dpio_lock);
	vlv_dpio_write(dev_priv, pipe, DPIO_PCS_TX(port), 0x00000000);
	vlv_dpio_write(dev_priv, pipe, DPIO_PCS_CLK(port), 0x00e00060);
	mutex_unlock(&dev_priv->dpio_lock);
}

static void intel_hdmi_destroy(struct drm_connector *connector)
{
	drm_connector_cleanup(connector);
	kfree(connector);
}

static const struct drm_connector_funcs intel_hdmi_connector_funcs = {
	.dpms = intel_connector_dpms,
	.detect = intel_hdmi_detect,
	.fill_modes = drm_helper_probe_single_connector_modes,
	.set_property = intel_hdmi_set_property,
	.destroy = intel_hdmi_destroy,
};

static const struct drm_connector_helper_funcs intel_hdmi_connector_helper_funcs = {
	.get_modes = intel_hdmi_get_modes,
	.mode_valid = intel_hdmi_mode_valid,
	.best_encoder = intel_best_encoder,
};

static const struct drm_encoder_funcs intel_hdmi_enc_funcs = {
	.destroy = intel_encoder_destroy,
};

static void
intel_hdmi_add_properties(struct intel_hdmi *intel_hdmi, struct drm_connector *connector)
{
	intel_attach_force_audio_property(connector);
	intel_attach_broadcast_rgb_property(connector);
	intel_hdmi->color_range_auto = true;
}

void intel_hdmi_init_connector(struct intel_digital_port *intel_dig_port,
			       struct intel_connector *intel_connector)
{
	struct drm_connector *connector = &intel_connector->base;
	struct intel_hdmi *intel_hdmi = &intel_dig_port->hdmi;
	struct intel_encoder *intel_encoder = &intel_dig_port->base;
	struct drm_device *dev = intel_encoder->base.dev;
	struct drm_i915_private *dev_priv = dev->dev_private;
	enum port port = intel_dig_port->port;

	drm_connector_init(dev, connector, &intel_hdmi_connector_funcs,
			   DRM_MODE_CONNECTOR_HDMIA);
	drm_connector_helper_add(connector, &intel_hdmi_connector_helper_funcs);

	connector->interlace_allowed = 1;
	connector->doublescan_allowed = 0;
	connector->stereo_allowed = 1;

	switch (port) {
	case PORT_B:
		intel_hdmi->ddc_bus = GMBUS_PORT_DPB;
		intel_encoder->hpd_pin = HPD_PORT_B;
		break;
	case PORT_C:
		intel_hdmi->ddc_bus = GMBUS_PORT_DPC;
		intel_encoder->hpd_pin = HPD_PORT_C;
		break;
	case PORT_D:
		intel_hdmi->ddc_bus = GMBUS_PORT_DPD;
		intel_encoder->hpd_pin = HPD_PORT_D;
		break;
	case PORT_A:
		intel_encoder->hpd_pin = HPD_PORT_A;
		/* Internal port only for eDP. */
	default:
		BUG();
	}

	if (IS_VALLEYVIEW(dev)) {
		intel_hdmi->write_infoframe = vlv_write_infoframe;
		intel_hdmi->set_infoframes = vlv_set_infoframes;
	} else if (!HAS_PCH_SPLIT(dev)) {
		intel_hdmi->write_infoframe = g4x_write_infoframe;
		intel_hdmi->set_infoframes = g4x_set_infoframes;
	} else if (HAS_DDI(dev)) {
		intel_hdmi->write_infoframe = hsw_write_infoframe;
		intel_hdmi->set_infoframes = hsw_set_infoframes;
	} else if (HAS_PCH_IBX(dev)) {
		intel_hdmi->write_infoframe = ibx_write_infoframe;
		intel_hdmi->set_infoframes = ibx_set_infoframes;
	} else {
		intel_hdmi->write_infoframe = cpt_write_infoframe;
		intel_hdmi->set_infoframes = cpt_set_infoframes;
	}

	if (HAS_DDI(dev))
		intel_connector->get_hw_state = intel_ddi_connector_get_hw_state;
	else
		intel_connector->get_hw_state = intel_connector_get_hw_state;

	intel_hdmi_add_properties(intel_hdmi, connector);

	intel_connector_attach_encoder(intel_connector, intel_encoder);
	drm_sysfs_connector_add(connector);

	/* For G4X desktop chip, PEG_BAND_GAP_DATA 3:0 must first be written
	 * 0xd.  Failure to do so will result in spurious interrupts being
	 * generated on the port when a cable is not attached.
	 */
	if (IS_G4X(dev) && !IS_GM45(dev)) {
		u32 temp = I915_READ(PEG_BAND_GAP_DATA);
		I915_WRITE(PEG_BAND_GAP_DATA, (temp & ~0xf) | 0xd);
	}
}

void intel_hdmi_init(struct drm_device *dev, int hdmi_reg, enum port port)
{
	struct intel_digital_port *intel_dig_port;
	struct intel_encoder *intel_encoder;
	struct intel_connector *intel_connector;

	intel_dig_port = kzalloc(sizeof(*intel_dig_port), GFP_KERNEL);
	if (!intel_dig_port)
		return;

	intel_connector = kzalloc(sizeof(*intel_connector), GFP_KERNEL);
	if (!intel_connector) {
		kfree(intel_dig_port);
		return;
	}

	intel_encoder = &intel_dig_port->base;

	drm_encoder_init(dev, &intel_encoder->base, &intel_hdmi_enc_funcs,
			 DRM_MODE_ENCODER_TMDS);

	intel_encoder->compute_config = intel_hdmi_compute_config;
	intel_encoder->mode_set = intel_hdmi_mode_set;
	intel_encoder->disable = intel_disable_hdmi;
	intel_encoder->get_hw_state = intel_hdmi_get_hw_state;
	intel_encoder->get_config = intel_hdmi_get_config;
	if (IS_VALLEYVIEW(dev)) {
<<<<<<< HEAD
		intel_encoder->pre_pll_enable = intel_hdmi_pre_pll_enable;
		intel_encoder->pre_enable = intel_hdmi_pre_enable;
		intel_encoder->enable = vlv_enable_hdmi;
		intel_encoder->post_disable = intel_hdmi_post_disable;
=======
		intel_encoder->pre_pll_enable = vlv_hdmi_pre_pll_enable;
		intel_encoder->pre_enable = vlv_hdmi_pre_enable;
		intel_encoder->enable = vlv_enable_hdmi;
		intel_encoder->post_disable = vlv_hdmi_post_disable;
>>>>>>> d8ec26d7
	} else {
		intel_encoder->enable = intel_enable_hdmi;
	}

	intel_encoder->type = INTEL_OUTPUT_HDMI;
	intel_encoder->crtc_mask = (1 << 0) | (1 << 1) | (1 << 2);
	intel_encoder->cloneable = false;

	intel_dig_port->port = port;
	intel_dig_port->hdmi.hdmi_reg = hdmi_reg;
	intel_dig_port->dp.output_reg = 0;

	intel_hdmi_init_connector(intel_dig_port, intel_connector);
}<|MERGE_RESOLUTION|>--- conflicted
+++ resolved
@@ -341,21 +341,12 @@
 	struct intel_hdmi *intel_hdmi = enc_to_intel_hdmi(encoder);
 	uint8_t buffer[VIDEO_DIP_DATA_SIZE];
 	ssize_t len;
-<<<<<<< HEAD
 
 	/* see comment above for the reason for this offset */
 	len = hdmi_infoframe_pack(frame, buffer + 1, sizeof(buffer) - 1);
 	if (len < 0)
 		return;
 
-=======
-
-	/* see comment above for the reason for this offset */
-	len = hdmi_infoframe_pack(frame, buffer + 1, sizeof(buffer) - 1);
-	if (len < 0)
-		return;
-
->>>>>>> d8ec26d7
 	/* Insert the 'hole' (see big comment above) at position 3 */
 	buffer[0] = buffer[1];
 	buffer[1] = buffer[2];
@@ -405,7 +396,6 @@
 	}
 
 	frame.spd.sdi = HDMI_SPD_SDI_PC;
-<<<<<<< HEAD
 
 	intel_write_infoframe(encoder, &frame);
 }
@@ -417,19 +407,6 @@
 	union hdmi_infoframe frame;
 	int ret;
 
-=======
-
-	intel_write_infoframe(encoder, &frame);
-}
-
-static void
-intel_hdmi_set_hdmi_infoframe(struct drm_encoder *encoder,
-			      struct drm_display_mode *adjusted_mode)
-{
-	union hdmi_infoframe frame;
-	int ret;
-
->>>>>>> d8ec26d7
 	ret = drm_hdmi_vendor_infoframe_from_display_mode(&frame.vendor.hdmi,
 							  adjusted_mode);
 	if (ret < 0)
@@ -1113,11 +1090,7 @@
 
 	/* Enable clock channels for this port */
 	mutex_lock(&dev_priv->dpio_lock);
-<<<<<<< HEAD
-	val = vlv_dpio_read(dev_priv, DPIO_DATA_LANE_A(port));
-=======
 	val = vlv_dpio_read(dev_priv, pipe, DPIO_DATA_LANE_A(port));
->>>>>>> d8ec26d7
 	val = 0;
 	if (pipe)
 		val |= (1<<21);
@@ -1169,11 +1142,7 @@
 
 	/* Program Tx lane resets to default */
 	mutex_lock(&dev_priv->dpio_lock);
-<<<<<<< HEAD
-	vlv_dpio_write(dev_priv, DPIO_PCS_TX(port),
-=======
 	vlv_dpio_write(dev_priv, pipe, DPIO_PCS_TX(port),
->>>>>>> d8ec26d7
 			 DPIO_PCS_TX_LANE2_RESET |
 			 DPIO_PCS_TX_LANE1_RESET);
 	vlv_dpio_write(dev_priv, pipe, DPIO_PCS_CLK(port),
@@ -1344,17 +1313,10 @@
 	intel_encoder->get_hw_state = intel_hdmi_get_hw_state;
 	intel_encoder->get_config = intel_hdmi_get_config;
 	if (IS_VALLEYVIEW(dev)) {
-<<<<<<< HEAD
-		intel_encoder->pre_pll_enable = intel_hdmi_pre_pll_enable;
-		intel_encoder->pre_enable = intel_hdmi_pre_enable;
-		intel_encoder->enable = vlv_enable_hdmi;
-		intel_encoder->post_disable = intel_hdmi_post_disable;
-=======
 		intel_encoder->pre_pll_enable = vlv_hdmi_pre_pll_enable;
 		intel_encoder->pre_enable = vlv_hdmi_pre_enable;
 		intel_encoder->enable = vlv_enable_hdmi;
 		intel_encoder->post_disable = vlv_hdmi_post_disable;
->>>>>>> d8ec26d7
 	} else {
 		intel_encoder->enable = intel_enable_hdmi;
 	}
