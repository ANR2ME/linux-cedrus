/*
 * Copyright (c) 2015, Mellanox Technologies. All rights reserved.
 *
 * This software is available to you under a choice of one of two
 * licenses.  You may choose to be licensed under the terms of the GNU
 * General Public License (GPL) Version 2, available from the file
 * COPYING in the main directory of this source tree, or the
 * OpenIB.org BSD license below:
 *
 *     Redistribution and use in source and binary forms, with or
 *     without modification, are permitted provided that the following
 *     conditions are met:
 *
 *      - Redistributions of source code must retain the above
 *        copyright notice, this list of conditions and the following
 *        disclaimer.
 *
 *      - Redistributions in binary form must reproduce the above
 *        copyright notice, this list of conditions and the following
 *        disclaimer in the documentation and/or other materials
 *        provided with the distribution.
 *
 * THE SOFTWARE IS PROVIDED "AS IS", WITHOUT WARRANTY OF ANY KIND,
 * EXPRESS OR IMPLIED, INCLUDING BUT NOT LIMITED TO THE WARRANTIES OF
 * MERCHANTABILITY, FITNESS FOR A PARTICULAR PURPOSE AND
 * NONINFRINGEMENT. IN NO EVENT SHALL THE AUTHORS OR COPYRIGHT HOLDERS
 * BE LIABLE FOR ANY CLAIM, DAMAGES OR OTHER LIABILITY, WHETHER IN AN
 * ACTION OF CONTRACT, TORT OR OTHERWISE, ARISING FROM, OUT OF OR IN
 * CONNECTION WITH THE SOFTWARE OR THE USE OR OTHER DEALINGS IN THE
 * SOFTWARE.
 */

#include <linux/mutex.h>
#include <linux/mlx5/driver.h>

#include "mlx5_core.h"
#include "fs_core.h"
#include "fs_cmd.h"

#define INIT_TREE_NODE_ARRAY_SIZE(...)	(sizeof((struct init_tree_node[]){__VA_ARGS__}) /\
					 sizeof(struct init_tree_node))

#define ADD_PRIO(num_prios_val, min_level_val, max_ft_val, caps_val,\
		 ...) {.type = FS_TYPE_PRIO,\
	.min_ft_level = min_level_val,\
	.max_ft = max_ft_val,\
	.num_leaf_prios = num_prios_val,\
	.caps = caps_val,\
	.children = (struct init_tree_node[]) {__VA_ARGS__},\
	.ar_size = INIT_TREE_NODE_ARRAY_SIZE(__VA_ARGS__) \
}

#define ADD_MULTIPLE_PRIO(num_prios_val, max_ft_val, ...)\
	ADD_PRIO(num_prios_val, 0, max_ft_val, {},\
		 __VA_ARGS__)\

#define ADD_NS(...) {.type = FS_TYPE_NAMESPACE,\
	.children = (struct init_tree_node[]) {__VA_ARGS__},\
	.ar_size = INIT_TREE_NODE_ARRAY_SIZE(__VA_ARGS__) \
}

#define INIT_CAPS_ARRAY_SIZE(...) (sizeof((long[]){__VA_ARGS__}) /\
				   sizeof(long))

#define FS_CAP(cap) (__mlx5_bit_off(flow_table_nic_cap, cap))

#define FS_REQUIRED_CAPS(...) {.arr_sz = INIT_CAPS_ARRAY_SIZE(__VA_ARGS__), \
			       .caps = (long[]) {__VA_ARGS__} }

#define LEFTOVERS_MAX_FT 1
#define LEFTOVERS_NUM_PRIOS 1
#define BY_PASS_PRIO_MAX_FT 1
#define BY_PASS_MIN_LEVEL (KENREL_MIN_LEVEL + MLX5_BY_PASS_NUM_PRIOS +\
			   LEFTOVERS_MAX_FT)

#define KERNEL_MAX_FT 3
#define KERNEL_NUM_PRIOS 2
#define KENREL_MIN_LEVEL 2

#define ANCHOR_MAX_FT 1
#define ANCHOR_NUM_PRIOS 1
#define ANCHOR_MIN_LEVEL (BY_PASS_MIN_LEVEL + 1)
struct node_caps {
	size_t	arr_sz;
	long	*caps;
};
static struct init_tree_node {
	enum fs_node_type	type;
	struct init_tree_node *children;
	int ar_size;
	struct node_caps caps;
	int min_ft_level;
	int num_leaf_prios;
	int prio;
	int max_ft;
} root_fs = {
	.type = FS_TYPE_NAMESPACE,
	.ar_size = 4,
	.children = (struct init_tree_node[]) {
		ADD_PRIO(0, BY_PASS_MIN_LEVEL, 0,
			 FS_REQUIRED_CAPS(FS_CAP(flow_table_properties_nic_receive.flow_modify_en),
					  FS_CAP(flow_table_properties_nic_receive.modify_root),
					  FS_CAP(flow_table_properties_nic_receive.identified_miss_table_mode),
					  FS_CAP(flow_table_properties_nic_receive.flow_table_modify)),
			 ADD_NS(ADD_MULTIPLE_PRIO(MLX5_BY_PASS_NUM_PRIOS, BY_PASS_PRIO_MAX_FT))),
		ADD_PRIO(0, KENREL_MIN_LEVEL, 0, {},
			 ADD_NS(ADD_MULTIPLE_PRIO(KERNEL_NUM_PRIOS, KERNEL_MAX_FT))),
		ADD_PRIO(0, BY_PASS_MIN_LEVEL, 0,
			 FS_REQUIRED_CAPS(FS_CAP(flow_table_properties_nic_receive.flow_modify_en),
					  FS_CAP(flow_table_properties_nic_receive.modify_root),
					  FS_CAP(flow_table_properties_nic_receive.identified_miss_table_mode),
					  FS_CAP(flow_table_properties_nic_receive.flow_table_modify)),
			 ADD_NS(ADD_MULTIPLE_PRIO(LEFTOVERS_NUM_PRIOS, LEFTOVERS_MAX_FT))),
		ADD_PRIO(0, ANCHOR_MIN_LEVEL, 0, {},
			 ADD_NS(ADD_MULTIPLE_PRIO(ANCHOR_NUM_PRIOS, ANCHOR_MAX_FT))),
	}
};

enum fs_i_mutex_lock_class {
	FS_MUTEX_GRANDPARENT,
	FS_MUTEX_PARENT,
	FS_MUTEX_CHILD
};

static void del_rule(struct fs_node *node);
static void del_flow_table(struct fs_node *node);
static void del_flow_group(struct fs_node *node);
static void del_fte(struct fs_node *node);

static void tree_init_node(struct fs_node *node,
			   unsigned int refcount,
			   void (*remove_func)(struct fs_node *))
{
	atomic_set(&node->refcount, refcount);
	INIT_LIST_HEAD(&node->list);
	INIT_LIST_HEAD(&node->children);
	mutex_init(&node->lock);
	node->remove_func = remove_func;
}

static void tree_add_node(struct fs_node *node, struct fs_node *parent)
{
	if (parent)
		atomic_inc(&parent->refcount);
	node->parent = parent;

	/* Parent is the root */
	if (!parent)
		node->root = node;
	else
		node->root = parent->root;
}

static void tree_get_node(struct fs_node *node)
{
	atomic_inc(&node->refcount);
}

static void nested_lock_ref_node(struct fs_node *node,
				 enum fs_i_mutex_lock_class class)
{
	if (node) {
		mutex_lock_nested(&node->lock, class);
		atomic_inc(&node->refcount);
	}
}

static void lock_ref_node(struct fs_node *node)
{
	if (node) {
		mutex_lock(&node->lock);
		atomic_inc(&node->refcount);
	}
}

static void unlock_ref_node(struct fs_node *node)
{
	if (node) {
		atomic_dec(&node->refcount);
		mutex_unlock(&node->lock);
	}
}

static void tree_put_node(struct fs_node *node)
{
	struct fs_node *parent_node = node->parent;

	lock_ref_node(parent_node);
	if (atomic_dec_and_test(&node->refcount)) {
		if (parent_node)
			list_del_init(&node->list);
		if (node->remove_func)
			node->remove_func(node);
		kfree(node);
		node = NULL;
	}
	unlock_ref_node(parent_node);
	if (!node && parent_node)
		tree_put_node(parent_node);
}

static int tree_remove_node(struct fs_node *node)
{
	if (atomic_read(&node->refcount) > 1) {
		atomic_dec(&node->refcount);
		return -EEXIST;
	}
	tree_put_node(node);
	return 0;
}

static struct fs_prio *find_prio(struct mlx5_flow_namespace *ns,
				 unsigned int prio)
{
	struct fs_prio *iter_prio;

	fs_for_each_prio(iter_prio, ns) {
		if (iter_prio->prio == prio)
			return iter_prio;
	}

	return NULL;
}

static unsigned int find_next_free_level(struct fs_prio *prio)
{
	if (!list_empty(&prio->node.children)) {
		struct mlx5_flow_table *ft;

		ft = list_last_entry(&prio->node.children,
				     struct mlx5_flow_table,
				     node.list);
		return ft->level + 1;
	}
	return prio->start_level;
}

static bool masked_memcmp(void *mask, void *val1, void *val2, size_t size)
{
	unsigned int i;

	for (i = 0; i < size; i++, mask++, val1++, val2++)
		if ((*((u8 *)val1) & (*(u8 *)mask)) !=
		    ((*(u8 *)val2) & (*(u8 *)mask)))
			return false;

	return true;
}

static bool compare_match_value(struct mlx5_flow_group_mask *mask,
				void *fte_param1, void *fte_param2)
{
	if (mask->match_criteria_enable &
	    1 << MLX5_CREATE_FLOW_GROUP_IN_MATCH_CRITERIA_ENABLE_OUTER_HEADERS) {
		void *fte_match1 = MLX5_ADDR_OF(fte_match_param,
						fte_param1, outer_headers);
		void *fte_match2 = MLX5_ADDR_OF(fte_match_param,
						fte_param2, outer_headers);
		void *fte_mask = MLX5_ADDR_OF(fte_match_param,
					      mask->match_criteria, outer_headers);

		if (!masked_memcmp(fte_mask, fte_match1, fte_match2,
				   MLX5_ST_SZ_BYTES(fte_match_set_lyr_2_4)))
			return false;
	}

	if (mask->match_criteria_enable &
	    1 << MLX5_CREATE_FLOW_GROUP_IN_MATCH_CRITERIA_ENABLE_MISC_PARAMETERS) {
		void *fte_match1 = MLX5_ADDR_OF(fte_match_param,
						fte_param1, misc_parameters);
		void *fte_match2 = MLX5_ADDR_OF(fte_match_param,
						fte_param2, misc_parameters);
		void *fte_mask = MLX5_ADDR_OF(fte_match_param,
					  mask->match_criteria, misc_parameters);

		if (!masked_memcmp(fte_mask, fte_match1, fte_match2,
				   MLX5_ST_SZ_BYTES(fte_match_set_misc)))
			return false;
	}

	if (mask->match_criteria_enable &
	    1 << MLX5_CREATE_FLOW_GROUP_IN_MATCH_CRITERIA_ENABLE_INNER_HEADERS) {
		void *fte_match1 = MLX5_ADDR_OF(fte_match_param,
						fte_param1, inner_headers);
		void *fte_match2 = MLX5_ADDR_OF(fte_match_param,
						fte_param2, inner_headers);
		void *fte_mask = MLX5_ADDR_OF(fte_match_param,
					  mask->match_criteria, inner_headers);

		if (!masked_memcmp(fte_mask, fte_match1, fte_match2,
				   MLX5_ST_SZ_BYTES(fte_match_set_lyr_2_4)))
			return false;
	}
	return true;
}

static bool compare_match_criteria(u8 match_criteria_enable1,
				   u8 match_criteria_enable2,
				   void *mask1, void *mask2)
{
	return match_criteria_enable1 == match_criteria_enable2 &&
		!memcmp(mask1, mask2, MLX5_ST_SZ_BYTES(fte_match_param));
}

static struct mlx5_flow_root_namespace *find_root(struct fs_node *node)
{
	struct fs_node *root;
	struct mlx5_flow_namespace *ns;

	root = node->root;

	if (WARN_ON(root->type != FS_TYPE_NAMESPACE)) {
		pr_warn("mlx5: flow steering node is not in tree or garbaged\n");
		return NULL;
	}

	ns = container_of(root, struct mlx5_flow_namespace, node);
	return container_of(ns, struct mlx5_flow_root_namespace, ns);
}

static inline struct mlx5_core_dev *get_dev(struct fs_node *node)
{
	struct mlx5_flow_root_namespace *root = find_root(node);

	if (root)
		return root->dev;
	return NULL;
}

static void del_flow_table(struct fs_node *node)
{
	struct mlx5_flow_table *ft;
	struct mlx5_core_dev *dev;
	struct fs_prio *prio;
	int err;

	fs_get_obj(ft, node);
	dev = get_dev(&ft->node);

	err = mlx5_cmd_destroy_flow_table(dev, ft);
	if (err)
		pr_warn("flow steering can't destroy ft\n");
	fs_get_obj(prio, ft->node.parent);
	prio->num_ft--;
}

static void del_rule(struct fs_node *node)
{
	struct mlx5_flow_rule *rule;
	struct mlx5_flow_table *ft;
	struct mlx5_flow_group *fg;
	struct fs_fte *fte;
	u32	*match_value;
	struct mlx5_core_dev *dev = get_dev(node);
	int match_len = MLX5_ST_SZ_BYTES(fte_match_param);
	int err;

	match_value = mlx5_vzalloc(match_len);
	if (!match_value) {
		pr_warn("failed to allocate inbox\n");
		return;
	}

	fs_get_obj(rule, node);
	fs_get_obj(fte, rule->node.parent);
	fs_get_obj(fg, fte->node.parent);
	memcpy(match_value, fte->val, sizeof(fte->val));
	fs_get_obj(ft, fg->node.parent);
	list_del(&rule->node.list);
<<<<<<< HEAD
	if (rule->sw_action == MLX5_FLOW_CONTEXT_ACTION_FWD_NEXT_PRIO) {
		mutex_lock(&rule->dest_attr.ft->lock);
		list_del(&rule->next_ft);
		mutex_unlock(&rule->dest_attr.ft->lock);
	}
	fte->dests_size--;
	if (fte->dests_size) {
=======
	if ((fte->action & MLX5_FLOW_CONTEXT_ACTION_FWD_DEST) &&
	    --fte->dests_size) {
>>>>>>> fe30937b
		err = mlx5_cmd_update_fte(dev, ft,
					  fg->id, fte);
		if (err)
			pr_warn("%s can't del rule fg id=%d fte_index=%d\n",
				__func__, fg->id, fte->index);
	}
	kvfree(match_value);
}

static void del_fte(struct fs_node *node)
{
	struct mlx5_flow_table *ft;
	struct mlx5_flow_group *fg;
	struct mlx5_core_dev *dev;
	struct fs_fte *fte;
	int err;

	fs_get_obj(fte, node);
	fs_get_obj(fg, fte->node.parent);
	fs_get_obj(ft, fg->node.parent);

	dev = get_dev(&ft->node);
	err = mlx5_cmd_delete_fte(dev, ft,
				  fte->index);
	if (err)
		pr_warn("flow steering can't delete fte in index %d of flow group id %d\n",
			fte->index, fg->id);

	fte->status = 0;
	fg->num_ftes--;
}

static void del_flow_group(struct fs_node *node)
{
	struct mlx5_flow_group *fg;
	struct mlx5_flow_table *ft;
	struct mlx5_core_dev *dev;

	fs_get_obj(fg, node);
	fs_get_obj(ft, fg->node.parent);
	dev = get_dev(&ft->node);

	if (mlx5_cmd_destroy_flow_group(dev, ft, fg->id))
		pr_warn("flow steering can't destroy fg %d of ft %d\n",
			fg->id, ft->id);
}

static struct fs_fte *alloc_fte(u8 action,
				u32 flow_tag,
				u32 *match_value,
				unsigned int index)
{
	struct fs_fte *fte;

	fte = kzalloc(sizeof(*fte), GFP_KERNEL);
	if (!fte)
		return ERR_PTR(-ENOMEM);

	memcpy(fte->val, match_value, sizeof(fte->val));
	fte->node.type =  FS_TYPE_FLOW_ENTRY;
	fte->flow_tag = flow_tag;
	fte->index = index;
	fte->action = action;

	return fte;
}

static struct mlx5_flow_group *alloc_flow_group(u32 *create_fg_in)
{
	struct mlx5_flow_group *fg;
	void *match_criteria = MLX5_ADDR_OF(create_flow_group_in,
					    create_fg_in, match_criteria);
	u8 match_criteria_enable = MLX5_GET(create_flow_group_in,
					    create_fg_in,
					    match_criteria_enable);
	fg = kzalloc(sizeof(*fg), GFP_KERNEL);
	if (!fg)
		return ERR_PTR(-ENOMEM);

	fg->mask.match_criteria_enable = match_criteria_enable;
	memcpy(&fg->mask.match_criteria, match_criteria,
	       sizeof(fg->mask.match_criteria));
	fg->node.type =  FS_TYPE_FLOW_GROUP;
	fg->start_index = MLX5_GET(create_flow_group_in, create_fg_in,
				   start_flow_index);
	fg->max_ftes = MLX5_GET(create_flow_group_in, create_fg_in,
				end_flow_index) - fg->start_index + 1;
	return fg;
}

static struct mlx5_flow_table *alloc_flow_table(int level, int max_fte,
						enum fs_flow_table_type table_type)
{
	struct mlx5_flow_table *ft;

	ft  = kzalloc(sizeof(*ft), GFP_KERNEL);
	if (!ft)
		return NULL;

	ft->level = level;
	ft->node.type = FS_TYPE_FLOW_TABLE;
	ft->type = table_type;
	ft->max_fte = max_fte;
	INIT_LIST_HEAD(&ft->fwd_rules);
	mutex_init(&ft->lock);

	return ft;
}

/* If reverse is false, then we search for the first flow table in the
 * root sub-tree from start(closest from right), else we search for the
 * last flow table in the root sub-tree till start(closest from left).
 */
static struct mlx5_flow_table *find_closest_ft_recursive(struct fs_node  *root,
							 struct list_head *start,
							 bool reverse)
{
#define list_advance_entry(pos, reverse)		\
	((reverse) ? list_prev_entry(pos, list) : list_next_entry(pos, list))

#define list_for_each_advance_continue(pos, head, reverse)	\
	for (pos = list_advance_entry(pos, reverse);		\
	     &pos->list != (head);				\
	     pos = list_advance_entry(pos, reverse))

	struct fs_node *iter = list_entry(start, struct fs_node, list);
	struct mlx5_flow_table *ft = NULL;

	if (!root)
		return NULL;

	list_for_each_advance_continue(iter, &root->children, reverse) {
		if (iter->type == FS_TYPE_FLOW_TABLE) {
			fs_get_obj(ft, iter);
			return ft;
		}
		ft = find_closest_ft_recursive(iter, &iter->children, reverse);
		if (ft)
			return ft;
	}

	return ft;
}

/* If reverse if false then return the first flow table in next priority of
 * prio in the tree, else return the last flow table in the previous priority
 * of prio in the tree.
 */
static struct mlx5_flow_table *find_closest_ft(struct fs_prio *prio, bool reverse)
{
	struct mlx5_flow_table *ft = NULL;
	struct fs_node *curr_node;
	struct fs_node *parent;

	parent = prio->node.parent;
	curr_node = &prio->node;
	while (!ft && parent) {
		ft = find_closest_ft_recursive(parent, &curr_node->list, reverse);
		curr_node = parent;
		parent = curr_node->parent;
	}
	return ft;
}

/* Assuming all the tree is locked by mutex chain lock */
static struct mlx5_flow_table *find_next_chained_ft(struct fs_prio *prio)
{
	return find_closest_ft(prio, false);
}

/* Assuming all the tree is locked by mutex chain lock */
static struct mlx5_flow_table *find_prev_chained_ft(struct fs_prio *prio)
{
	return find_closest_ft(prio, true);
}

static int connect_fts_in_prio(struct mlx5_core_dev *dev,
			       struct fs_prio *prio,
			       struct mlx5_flow_table *ft)
{
	struct mlx5_flow_table *iter;
	int i = 0;
	int err;

	fs_for_each_ft(iter, prio) {
		i++;
		err = mlx5_cmd_modify_flow_table(dev,
						 iter,
						 ft);
		if (err) {
			mlx5_core_warn(dev, "Failed to modify flow table %d\n",
				       iter->id);
			/* The driver is out of sync with the FW */
			if (i > 1)
				WARN_ON(true);
			return err;
		}
	}
	return 0;
}

/* Connect flow tables from previous priority of prio to ft */
static int connect_prev_fts(struct mlx5_core_dev *dev,
			    struct mlx5_flow_table *ft,
			    struct fs_prio *prio)
{
	struct mlx5_flow_table *prev_ft;

	prev_ft = find_prev_chained_ft(prio);
	if (prev_ft) {
		struct fs_prio *prev_prio;

		fs_get_obj(prev_prio, prev_ft->node.parent);
		return connect_fts_in_prio(dev, prev_prio, ft);
	}
	return 0;
}

static int update_root_ft_create(struct mlx5_flow_table *ft, struct fs_prio
				 *prio)
{
	struct mlx5_flow_root_namespace *root = find_root(&prio->node);
	int min_level = INT_MAX;
	int err;

	if (root->root_ft)
		min_level = root->root_ft->level;

	if (ft->level >= min_level)
		return 0;

	err = mlx5_cmd_update_root_ft(root->dev, ft);
	if (err)
		mlx5_core_warn(root->dev, "Update root flow table of id=%u failed\n",
			       ft->id);
	else
		root->root_ft = ft;

	return err;
}

static int mlx5_modify_rule_destination(struct mlx5_flow_rule *rule,
					struct mlx5_flow_destination *dest)
{
	struct mlx5_flow_table *ft;
	struct mlx5_flow_group *fg;
	struct fs_fte *fte;
	int err = 0;

	fs_get_obj(fte, rule->node.parent);
	if (!(fte->action & MLX5_FLOW_CONTEXT_ACTION_FWD_DEST))
		return -EINVAL;
	lock_ref_node(&fte->node);
	fs_get_obj(fg, fte->node.parent);
	fs_get_obj(ft, fg->node.parent);

	memcpy(&rule->dest_attr, dest, sizeof(*dest));
	err = mlx5_cmd_update_fte(get_dev(&ft->node),
				  ft, fg->id, fte);
	unlock_ref_node(&fte->node);

	return err;
}

/* Modify/set FWD rules that point on old_next_ft to point on new_next_ft  */
static int connect_fwd_rules(struct mlx5_core_dev *dev,
			     struct mlx5_flow_table *new_next_ft,
			     struct mlx5_flow_table *old_next_ft)
{
	struct mlx5_flow_destination dest;
	struct mlx5_flow_rule *iter;
	int err = 0;

	/* new_next_ft and old_next_ft could be NULL only
	 * when we create/destroy the anchor flow table.
	 */
	if (!new_next_ft || !old_next_ft)
		return 0;

	dest.type = MLX5_FLOW_DESTINATION_TYPE_FLOW_TABLE;
	dest.ft = new_next_ft;

	mutex_lock(&old_next_ft->lock);
	list_splice_init(&old_next_ft->fwd_rules, &new_next_ft->fwd_rules);
	mutex_unlock(&old_next_ft->lock);
	list_for_each_entry(iter, &new_next_ft->fwd_rules, next_ft) {
		err = mlx5_modify_rule_destination(iter, &dest);
		if (err)
			pr_err("mlx5_core: failed to modify rule to point on flow table %d\n",
			       new_next_ft->id);
	}
	return 0;
}

static int connect_flow_table(struct mlx5_core_dev *dev, struct mlx5_flow_table *ft,
			      struct fs_prio *prio)
{
	struct mlx5_flow_table *next_ft;
	int err = 0;

	/* Connect_prev_fts and update_root_ft_create are mutually exclusive */

	if (list_empty(&prio->node.children)) {
		err = connect_prev_fts(dev, ft, prio);
		if (err)
			return err;

		next_ft = find_next_chained_ft(prio);
		err = connect_fwd_rules(dev, ft, next_ft);
		if (err)
			return err;
	}

	if (MLX5_CAP_FLOWTABLE(dev,
			       flow_table_properties_nic_receive.modify_root))
		err = update_root_ft_create(ft, prio);
	return err;
}

struct mlx5_flow_table *mlx5_create_flow_table(struct mlx5_flow_namespace *ns,
					       int prio,
					       int max_fte)
{
	struct mlx5_flow_table *next_ft = NULL;
	struct mlx5_flow_table *ft;
	int err;
	int log_table_sz;
	struct mlx5_flow_root_namespace *root =
		find_root(&ns->node);
	struct fs_prio *fs_prio = NULL;

	if (!root) {
		pr_err("mlx5: flow steering failed to find root of namespace\n");
		return ERR_PTR(-ENODEV);
	}

	mutex_lock(&root->chain_lock);
	fs_prio = find_prio(ns, prio);
	if (!fs_prio) {
		err = -EINVAL;
		goto unlock_root;
	}
	if (fs_prio->num_ft == fs_prio->max_ft) {
		err = -ENOSPC;
		goto unlock_root;
	}

	ft = alloc_flow_table(find_next_free_level(fs_prio),
			      roundup_pow_of_two(max_fte),
			      root->table_type);
	if (!ft) {
		err = -ENOMEM;
		goto unlock_root;
	}

	tree_init_node(&ft->node, 1, del_flow_table);
	log_table_sz = ilog2(ft->max_fte);
	next_ft = find_next_chained_ft(fs_prio);
	err = mlx5_cmd_create_flow_table(root->dev, ft->type, ft->level,
					 log_table_sz, next_ft, &ft->id);
	if (err)
		goto free_ft;

	err = connect_flow_table(root->dev, ft, fs_prio);
	if (err)
		goto destroy_ft;
	lock_ref_node(&fs_prio->node);
	tree_add_node(&ft->node, &fs_prio->node);
	list_add_tail(&ft->node.list, &fs_prio->node.children);
	fs_prio->num_ft++;
	unlock_ref_node(&fs_prio->node);
	mutex_unlock(&root->chain_lock);
	return ft;
destroy_ft:
	mlx5_cmd_destroy_flow_table(root->dev, ft);
free_ft:
	kfree(ft);
unlock_root:
	mutex_unlock(&root->chain_lock);
	return ERR_PTR(err);
}

struct mlx5_flow_table *mlx5_create_auto_grouped_flow_table(struct mlx5_flow_namespace *ns,
							    int prio,
							    int num_flow_table_entries,
							    int max_num_groups)
{
	struct mlx5_flow_table *ft;

	if (max_num_groups > num_flow_table_entries)
		return ERR_PTR(-EINVAL);

	ft = mlx5_create_flow_table(ns, prio, num_flow_table_entries);
	if (IS_ERR(ft))
		return ft;

	ft->autogroup.active = true;
	ft->autogroup.required_groups = max_num_groups;

	return ft;
}
EXPORT_SYMBOL(mlx5_create_auto_grouped_flow_table);

/* Flow table should be locked */
static struct mlx5_flow_group *create_flow_group_common(struct mlx5_flow_table *ft,
							u32 *fg_in,
							struct list_head
							*prev_fg,
							bool is_auto_fg)
{
	struct mlx5_flow_group *fg;
	struct mlx5_core_dev *dev = get_dev(&ft->node);
	int err;

	if (!dev)
		return ERR_PTR(-ENODEV);

	fg = alloc_flow_group(fg_in);
	if (IS_ERR(fg))
		return fg;

	err = mlx5_cmd_create_flow_group(dev, ft, fg_in, &fg->id);
	if (err) {
		kfree(fg);
		return ERR_PTR(err);
	}

	if (ft->autogroup.active)
		ft->autogroup.num_groups++;
	/* Add node to tree */
	tree_init_node(&fg->node, !is_auto_fg, del_flow_group);
	tree_add_node(&fg->node, &ft->node);
	/* Add node to group list */
	list_add(&fg->node.list, ft->node.children.prev);

	return fg;
}

struct mlx5_flow_group *mlx5_create_flow_group(struct mlx5_flow_table *ft,
					       u32 *fg_in)
{
	struct mlx5_flow_group *fg;

	if (ft->autogroup.active)
		return ERR_PTR(-EPERM);

	lock_ref_node(&ft->node);
	fg = create_flow_group_common(ft, fg_in, &ft->node.children, false);
	unlock_ref_node(&ft->node);

	return fg;
}

static struct mlx5_flow_rule *alloc_rule(struct mlx5_flow_destination *dest)
{
	struct mlx5_flow_rule *rule;

	rule = kzalloc(sizeof(*rule), GFP_KERNEL);
	if (!rule)
		return NULL;

	INIT_LIST_HEAD(&rule->next_ft);
	rule->node.type = FS_TYPE_FLOW_DEST;
	if (dest)
		memcpy(&rule->dest_attr, dest, sizeof(*dest));

	return rule;
}

/* fte should not be deleted while calling this function */
static struct mlx5_flow_rule *add_rule_fte(struct fs_fte *fte,
					   struct mlx5_flow_group *fg,
					   struct mlx5_flow_destination *dest)
{
	struct mlx5_flow_table *ft;
	struct mlx5_flow_rule *rule;
	int err;

	rule = alloc_rule(dest);
	if (!rule)
		return ERR_PTR(-ENOMEM);

	fs_get_obj(ft, fg->node.parent);
	/* Add dest to dests list- we need flow tables to be in the
	 * end of the list for forward to next prio rules.
	 */
	tree_init_node(&rule->node, 1, del_rule);
<<<<<<< HEAD
	if (dest && dest->type != MLX5_FLOW_DESTINATION_TYPE_FLOW_TABLE)
		list_add(&rule->node.list, &fte->node.children);
	else
		list_add_tail(&rule->node.list, &fte->node.children);
	fte->dests_size++;
	if (fte->dests_size == 1)
=======
	list_add_tail(&rule->node.list, &fte->node.children);
	if (dest)
		fte->dests_size++;
	if (fte->dests_size == 1 || !dest)
>>>>>>> fe30937b
		err = mlx5_cmd_create_fte(get_dev(&ft->node),
					  ft, fg->id, fte);
	else
		err = mlx5_cmd_update_fte(get_dev(&ft->node),
					  ft, fg->id, fte);
	if (err)
		goto free_rule;

	fte->status |= FS_FTE_STATUS_EXISTING;

	return rule;

free_rule:
	list_del(&rule->node.list);
	kfree(rule);
	if (dest)
		fte->dests_size--;
	return ERR_PTR(err);
}

/* Assumed fg is locked */
static unsigned int get_free_fte_index(struct mlx5_flow_group *fg,
				       struct list_head **prev)
{
	struct fs_fte *fte;
	unsigned int start = fg->start_index;

	if (prev)
		*prev = &fg->node.children;

	/* assumed list is sorted by index */
	fs_for_each_fte(fte, fg) {
		if (fte->index != start)
			return start;
		start++;
		if (prev)
			*prev = &fte->node.list;
	}

	return start;
}

/* prev is output, prev->next = new_fte */
static struct fs_fte *create_fte(struct mlx5_flow_group *fg,
				 u32 *match_value,
				 u8 action,
				 u32 flow_tag,
				 struct list_head **prev)
{
	struct fs_fte *fte;
	int index;

	index = get_free_fte_index(fg, prev);
	fte = alloc_fte(action, flow_tag, match_value, index);
	if (IS_ERR(fte))
		return fte;

	return fte;
}

static struct mlx5_flow_group *create_autogroup(struct mlx5_flow_table *ft,
						u8 match_criteria_enable,
						u32 *match_criteria)
{
	int inlen = MLX5_ST_SZ_BYTES(create_flow_group_in);
	struct list_head *prev = &ft->node.children;
	unsigned int candidate_index = 0;
	struct mlx5_flow_group *fg;
	void *match_criteria_addr;
	unsigned int group_size = 0;
	u32 *in;

	if (!ft->autogroup.active)
		return ERR_PTR(-ENOENT);

	in = mlx5_vzalloc(inlen);
	if (!in)
		return ERR_PTR(-ENOMEM);

	if (ft->autogroup.num_groups < ft->autogroup.required_groups)
		/* We save place for flow groups in addition to max types */
		group_size = ft->max_fte / (ft->autogroup.required_groups + 1);

	/*  ft->max_fte == ft->autogroup.max_types */
	if (group_size == 0)
		group_size = 1;

	/* sorted by start_index */
	fs_for_each_fg(fg, ft) {
		if (candidate_index + group_size > fg->start_index)
			candidate_index = fg->start_index + fg->max_ftes;
		else
			break;
		prev = &fg->node.list;
	}

	if (candidate_index + group_size > ft->max_fte) {
		fg = ERR_PTR(-ENOSPC);
		goto out;
	}

	MLX5_SET(create_flow_group_in, in, match_criteria_enable,
		 match_criteria_enable);
	MLX5_SET(create_flow_group_in, in, start_flow_index, candidate_index);
	MLX5_SET(create_flow_group_in, in, end_flow_index,   candidate_index +
		 group_size - 1);
	match_criteria_addr = MLX5_ADDR_OF(create_flow_group_in,
					   in, match_criteria);
	memcpy(match_criteria_addr, match_criteria,
	       MLX5_ST_SZ_BYTES(fte_match_param));

	fg = create_flow_group_common(ft, in, prev, true);
out:
	kvfree(in);
	return fg;
}

static struct mlx5_flow_rule *find_flow_rule(struct fs_fte *fte,
					     struct mlx5_flow_destination *dest)
{
	struct mlx5_flow_rule *rule;

	list_for_each_entry(rule, &fte->node.children, node.list) {
		if (rule->dest_attr.type == dest->type) {
			if ((dest->type == MLX5_FLOW_DESTINATION_TYPE_VPORT &&
			     dest->vport_num == rule->dest_attr.vport_num) ||
			    (dest->type == MLX5_FLOW_DESTINATION_TYPE_FLOW_TABLE &&
			     dest->ft == rule->dest_attr.ft) ||
			    (dest->type == MLX5_FLOW_DESTINATION_TYPE_TIR &&
			     dest->tir_num == rule->dest_attr.tir_num))
				return rule;
		}
	}
	return NULL;
}

static struct mlx5_flow_rule *add_rule_fg(struct mlx5_flow_group *fg,
					  u32 *match_value,
					  u8 action,
					  u32 flow_tag,
					  struct mlx5_flow_destination *dest)
{
	struct fs_fte *fte;
	struct mlx5_flow_rule *rule;
	struct mlx5_flow_table *ft;
	struct list_head *prev;

	nested_lock_ref_node(&fg->node, FS_MUTEX_PARENT);
	fs_for_each_fte(fte, fg) {
		nested_lock_ref_node(&fte->node, FS_MUTEX_CHILD);
		if (compare_match_value(&fg->mask, match_value, &fte->val) &&
		    action == fte->action && flow_tag == fte->flow_tag) {
			rule = find_flow_rule(fte, dest);
			if (rule) {
				atomic_inc(&rule->node.refcount);
				unlock_ref_node(&fte->node);
				unlock_ref_node(&fg->node);
				return rule;
			}
			rule = add_rule_fte(fte, fg, dest);
			unlock_ref_node(&fte->node);
			if (IS_ERR(rule))
				goto unlock_fg;
			else
				goto add_rule;
		}
		unlock_ref_node(&fte->node);
	}
	fs_get_obj(ft, fg->node.parent);
	if (fg->num_ftes >= fg->max_ftes) {
		rule = ERR_PTR(-ENOSPC);
		goto unlock_fg;
	}

	fte = create_fte(fg, match_value, action, flow_tag, &prev);
	if (IS_ERR(fte)) {
		rule = (void *)fte;
		goto unlock_fg;
	}
	tree_init_node(&fte->node, 0, del_fte);
	rule = add_rule_fte(fte, fg, dest);
	if (IS_ERR(rule)) {
		kfree(fte);
		goto unlock_fg;
	}

	fg->num_ftes++;

	tree_add_node(&fte->node, &fg->node);
	list_add(&fte->node.list, prev);
add_rule:
	tree_add_node(&rule->node, &fte->node);
unlock_fg:
	unlock_ref_node(&fg->node);
	return rule;
}

static struct mlx5_flow_rule *add_rule_to_auto_fg(struct mlx5_flow_table *ft,
						  u8 match_criteria_enable,
						  u32 *match_criteria,
						  u32 *match_value,
						  u8 action,
						  u32 flow_tag,
						  struct mlx5_flow_destination *dest)
{
	struct mlx5_flow_rule *rule;
	struct mlx5_flow_group *g;

	g = create_autogroup(ft, match_criteria_enable, match_criteria);
	if (IS_ERR(g))
		return (void *)g;

	rule = add_rule_fg(g, match_value,
			   action, flow_tag, dest);
	if (IS_ERR(rule)) {
		/* Remove assumes refcount > 0 and autogroup creates a group
		 * with a refcount = 0.
		 */
		tree_get_node(&g->node);
		tree_remove_node(&g->node);
	}
	return rule;
}

static struct mlx5_flow_rule *
_mlx5_add_flow_rule(struct mlx5_flow_table *ft,
		    u8 match_criteria_enable,
		    u32 *match_criteria,
		    u32 *match_value,
		    u32 action,
		    u32 flow_tag,
		    struct mlx5_flow_destination *dest)
{
	struct mlx5_flow_group *g;
	struct mlx5_flow_rule *rule;

	if ((action & MLX5_FLOW_CONTEXT_ACTION_FWD_DEST) && !dest)
		return ERR_PTR(-EINVAL);

	nested_lock_ref_node(&ft->node, FS_MUTEX_GRANDPARENT);
	fs_for_each_fg(g, ft)
		if (compare_match_criteria(g->mask.match_criteria_enable,
					   match_criteria_enable,
					   g->mask.match_criteria,
					   match_criteria)) {
			rule = add_rule_fg(g, match_value,
					   action, flow_tag, dest);
			if (!IS_ERR(rule) || PTR_ERR(rule) != -ENOSPC)
				goto unlock;
		}

	rule = add_rule_to_auto_fg(ft, match_criteria_enable, match_criteria,
				   match_value, action, flow_tag, dest);
unlock:
	unlock_ref_node(&ft->node);
	return rule;
}

static bool fwd_next_prio_supported(struct mlx5_flow_table *ft)
{
	return ((ft->type == FS_FT_NIC_RX) &&
		(MLX5_CAP_FLOWTABLE(get_dev(&ft->node), nic_rx_multi_path_tirs)));
}

struct mlx5_flow_rule *
mlx5_add_flow_rule(struct mlx5_flow_table *ft,
		   u8 match_criteria_enable,
		   u32 *match_criteria,
		   u32 *match_value,
		   u32 action,
		   u32 flow_tag,
		   struct mlx5_flow_destination *dest)
{
	struct mlx5_flow_root_namespace *root = find_root(&ft->node);
	struct mlx5_flow_destination gen_dest;
	struct mlx5_flow_table *next_ft = NULL;
	struct mlx5_flow_rule *rule = NULL;
	u32 sw_action = action;
	struct fs_prio *prio;

	fs_get_obj(prio, ft->node.parent);
	if (action == MLX5_FLOW_CONTEXT_ACTION_FWD_NEXT_PRIO) {
		if (!fwd_next_prio_supported(ft))
			return ERR_PTR(-EOPNOTSUPP);
		if (dest)
			return ERR_PTR(-EINVAL);
		mutex_lock(&root->chain_lock);
		next_ft = find_next_chained_ft(prio);
		if (next_ft) {
			gen_dest.type = MLX5_FLOW_DESTINATION_TYPE_FLOW_TABLE;
			gen_dest.ft = next_ft;
			dest = &gen_dest;
			action = MLX5_FLOW_CONTEXT_ACTION_FWD_DEST;
		} else {
			mutex_unlock(&root->chain_lock);
			return ERR_PTR(-EOPNOTSUPP);
		}
	}

	rule =	_mlx5_add_flow_rule(ft, match_criteria_enable, match_criteria,
				    match_value, action, flow_tag, dest);

	if (sw_action == MLX5_FLOW_CONTEXT_ACTION_FWD_NEXT_PRIO) {
		if (!IS_ERR_OR_NULL(rule) &&
		    (list_empty(&rule->next_ft))) {
			mutex_lock(&next_ft->lock);
			list_add(&rule->next_ft, &next_ft->fwd_rules);
			mutex_unlock(&next_ft->lock);
			rule->sw_action = MLX5_FLOW_CONTEXT_ACTION_FWD_NEXT_PRIO;
		}
		mutex_unlock(&root->chain_lock);
	}
	return rule;
}
EXPORT_SYMBOL(mlx5_add_flow_rule);

void mlx5_del_flow_rule(struct mlx5_flow_rule *rule)
{
	tree_remove_node(&rule->node);
}
EXPORT_SYMBOL(mlx5_del_flow_rule);

/* Assuming prio->node.children(flow tables) is sorted by level */
static struct mlx5_flow_table *find_next_ft(struct mlx5_flow_table *ft)
{
	struct fs_prio *prio;

	fs_get_obj(prio, ft->node.parent);

	if (!list_is_last(&ft->node.list, &prio->node.children))
		return list_next_entry(ft, node.list);
	return find_next_chained_ft(prio);
}

static int update_root_ft_destroy(struct mlx5_flow_table *ft)
{
	struct mlx5_flow_root_namespace *root = find_root(&ft->node);
	struct mlx5_flow_table *new_root_ft = NULL;

	if (root->root_ft != ft)
		return 0;

	new_root_ft = find_next_ft(ft);
	if (new_root_ft) {
		int err = mlx5_cmd_update_root_ft(root->dev, new_root_ft);

		if (err) {
			mlx5_core_warn(root->dev, "Update root flow table of id=%u failed\n",
				       ft->id);
			return err;
		}
		root->root_ft = new_root_ft;
	}
	return 0;
}

/* Connect flow table from previous priority to
 * the next flow table.
 */
static int disconnect_flow_table(struct mlx5_flow_table *ft)
{
	struct mlx5_core_dev *dev = get_dev(&ft->node);
	struct mlx5_flow_table *next_ft;
	struct fs_prio *prio;
	int err = 0;

	err = update_root_ft_destroy(ft);
	if (err)
		return err;

	fs_get_obj(prio, ft->node.parent);
	if  (!(list_first_entry(&prio->node.children,
				struct mlx5_flow_table,
				node.list) == ft))
		return 0;

	next_ft = find_next_chained_ft(prio);
	err = connect_fwd_rules(dev, next_ft, ft);
	if (err)
		return err;

	err = connect_prev_fts(dev, next_ft, prio);
	if (err)
		mlx5_core_warn(dev, "Failed to disconnect flow table %d\n",
			       ft->id);
	return err;
}

int mlx5_destroy_flow_table(struct mlx5_flow_table *ft)
{
	struct mlx5_flow_root_namespace *root = find_root(&ft->node);
	int err = 0;

	mutex_lock(&root->chain_lock);
	err = disconnect_flow_table(ft);
	if (err) {
		mutex_unlock(&root->chain_lock);
		return err;
	}
	if (tree_remove_node(&ft->node))
		mlx5_core_warn(get_dev(&ft->node), "Flow table %d wasn't destroyed, refcount > 1\n",
			       ft->id);
	mutex_unlock(&root->chain_lock);

	return err;
}
EXPORT_SYMBOL(mlx5_destroy_flow_table);

void mlx5_destroy_flow_group(struct mlx5_flow_group *fg)
{
	if (tree_remove_node(&fg->node))
		mlx5_core_warn(get_dev(&fg->node), "Flow group %d wasn't destroyed, refcount > 1\n",
			       fg->id);
}

struct mlx5_flow_namespace *mlx5_get_flow_namespace(struct mlx5_core_dev *dev,
						    enum mlx5_flow_namespace_type type)
{
	struct mlx5_flow_root_namespace *root_ns = dev->priv.root_ns;
	int prio;
	static struct fs_prio *fs_prio;
	struct mlx5_flow_namespace *ns;

	if (!root_ns)
		return NULL;

	switch (type) {
	case MLX5_FLOW_NAMESPACE_BYPASS:
	case MLX5_FLOW_NAMESPACE_KERNEL:
	case MLX5_FLOW_NAMESPACE_LEFTOVERS:
	case MLX5_FLOW_NAMESPACE_ANCHOR:
		prio = type;
		break;
	case MLX5_FLOW_NAMESPACE_FDB:
		if (dev->priv.fdb_root_ns)
			return &dev->priv.fdb_root_ns->ns;
		else
			return NULL;
	default:
		return NULL;
	}

	fs_prio = find_prio(&root_ns->ns, prio);
	if (!fs_prio)
		return NULL;

	ns = list_first_entry(&fs_prio->node.children,
			      typeof(*ns),
			      node.list);

	return ns;
}
EXPORT_SYMBOL(mlx5_get_flow_namespace);

static struct fs_prio *fs_create_prio(struct mlx5_flow_namespace *ns,
				      unsigned prio, int max_ft)
{
	struct fs_prio *fs_prio;

	fs_prio = kzalloc(sizeof(*fs_prio), GFP_KERNEL);
	if (!fs_prio)
		return ERR_PTR(-ENOMEM);

	fs_prio->node.type = FS_TYPE_PRIO;
	tree_init_node(&fs_prio->node, 1, NULL);
	tree_add_node(&fs_prio->node, &ns->node);
	fs_prio->max_ft = max_ft;
	fs_prio->prio = prio;
	list_add_tail(&fs_prio->node.list, &ns->node.children);

	return fs_prio;
}

static struct mlx5_flow_namespace *fs_init_namespace(struct mlx5_flow_namespace
						     *ns)
{
	ns->node.type = FS_TYPE_NAMESPACE;

	return ns;
}

static struct mlx5_flow_namespace *fs_create_namespace(struct fs_prio *prio)
{
	struct mlx5_flow_namespace	*ns;

	ns = kzalloc(sizeof(*ns), GFP_KERNEL);
	if (!ns)
		return ERR_PTR(-ENOMEM);

	fs_init_namespace(ns);
	tree_init_node(&ns->node, 1, NULL);
	tree_add_node(&ns->node, &prio->node);
	list_add_tail(&ns->node.list, &prio->node.children);

	return ns;
}

static int create_leaf_prios(struct mlx5_flow_namespace *ns, struct init_tree_node
			     *prio_metadata)
{
	struct fs_prio *fs_prio;
	int i;

	for (i = 0; i < prio_metadata->num_leaf_prios; i++) {
		fs_prio = fs_create_prio(ns, i, prio_metadata->max_ft);
		if (IS_ERR(fs_prio))
			return PTR_ERR(fs_prio);
	}
	return 0;
}

#define FLOW_TABLE_BIT_SZ 1
#define GET_FLOW_TABLE_CAP(dev, offset) \
	((be32_to_cpu(*((__be32 *)(dev->hca_caps_cur[MLX5_CAP_FLOW_TABLE]) +	\
			offset / 32)) >>					\
	  (32 - FLOW_TABLE_BIT_SZ - (offset & 0x1f))) & FLOW_TABLE_BIT_SZ)
static bool has_required_caps(struct mlx5_core_dev *dev, struct node_caps *caps)
{
	int i;

	for (i = 0; i < caps->arr_sz; i++) {
		if (!GET_FLOW_TABLE_CAP(dev, caps->caps[i]))
			return false;
	}
	return true;
}

static int init_root_tree_recursive(struct mlx5_core_dev *dev,
				    struct init_tree_node *init_node,
				    struct fs_node *fs_parent_node,
				    struct init_tree_node *init_parent_node,
				    int index)
{
	int max_ft_level = MLX5_CAP_FLOWTABLE(dev,
					      flow_table_properties_nic_receive.
					      max_ft_level);
	struct mlx5_flow_namespace *fs_ns;
	struct fs_prio *fs_prio;
	struct fs_node *base;
	int i;
	int err;

	if (init_node->type == FS_TYPE_PRIO) {
		if ((init_node->min_ft_level > max_ft_level) ||
		    !has_required_caps(dev, &init_node->caps))
			return 0;

		fs_get_obj(fs_ns, fs_parent_node);
		if (init_node->num_leaf_prios)
			return create_leaf_prios(fs_ns, init_node);
		fs_prio = fs_create_prio(fs_ns, index, init_node->max_ft);
		if (IS_ERR(fs_prio))
			return PTR_ERR(fs_prio);
		base = &fs_prio->node;
	} else if (init_node->type == FS_TYPE_NAMESPACE) {
		fs_get_obj(fs_prio, fs_parent_node);
		fs_ns = fs_create_namespace(fs_prio);
		if (IS_ERR(fs_ns))
			return PTR_ERR(fs_ns);
		base = &fs_ns->node;
	} else {
		return -EINVAL;
	}
	for (i = 0; i < init_node->ar_size; i++) {
		err = init_root_tree_recursive(dev, &init_node->children[i],
					       base, init_node, i);
		if (err)
			return err;
	}

	return 0;
}

static int init_root_tree(struct mlx5_core_dev *dev,
			  struct init_tree_node *init_node,
			  struct fs_node *fs_parent_node)
{
	int i;
	struct mlx5_flow_namespace *fs_ns;
	int err;

	fs_get_obj(fs_ns, fs_parent_node);
	for (i = 0; i < init_node->ar_size; i++) {
		err = init_root_tree_recursive(dev, &init_node->children[i],
					       &fs_ns->node,
					       init_node, i);
		if (err)
			return err;
	}
	return 0;
}

static struct mlx5_flow_root_namespace *create_root_ns(struct mlx5_core_dev *dev,
						       enum fs_flow_table_type
						       table_type)
{
	struct mlx5_flow_root_namespace *root_ns;
	struct mlx5_flow_namespace *ns;

	/* Create the root namespace */
	root_ns = mlx5_vzalloc(sizeof(*root_ns));
	if (!root_ns)
		return NULL;

	root_ns->dev = dev;
	root_ns->table_type = table_type;

	ns = &root_ns->ns;
	fs_init_namespace(ns);
	mutex_init(&root_ns->chain_lock);
	tree_init_node(&ns->node, 1, NULL);
	tree_add_node(&ns->node, NULL);

	return root_ns;
}

static void set_prio_attrs_in_prio(struct fs_prio *prio, int acc_level);

static int set_prio_attrs_in_ns(struct mlx5_flow_namespace *ns, int acc_level)
{
	struct fs_prio *prio;

	fs_for_each_prio(prio, ns) {
		 /* This updates prio start_level and max_ft */
		set_prio_attrs_in_prio(prio, acc_level);
		acc_level += prio->max_ft;
	}
	return acc_level;
}

static void set_prio_attrs_in_prio(struct fs_prio *prio, int acc_level)
{
	struct mlx5_flow_namespace *ns;
	int acc_level_ns = acc_level;

	prio->start_level = acc_level;
	fs_for_each_ns(ns, prio)
		/* This updates start_level and max_ft of ns's priority descendants */
		acc_level_ns = set_prio_attrs_in_ns(ns, acc_level);
	if (!prio->max_ft)
		prio->max_ft = acc_level_ns - prio->start_level;
	WARN_ON(prio->max_ft < acc_level_ns - prio->start_level);
}

static void set_prio_attrs(struct mlx5_flow_root_namespace *root_ns)
{
	struct mlx5_flow_namespace *ns = &root_ns->ns;
	struct fs_prio *prio;
	int start_level = 0;

	fs_for_each_prio(prio, ns) {
		set_prio_attrs_in_prio(prio, start_level);
		start_level += prio->max_ft;
	}
}

#define ANCHOR_PRIO 0
#define ANCHOR_SIZE 1
static int create_anchor_flow_table(struct mlx5_core_dev
							*dev)
{
	struct mlx5_flow_namespace *ns = NULL;
	struct mlx5_flow_table *ft;

	ns = mlx5_get_flow_namespace(dev, MLX5_FLOW_NAMESPACE_ANCHOR);
	if (!ns)
		return -EINVAL;
	ft = mlx5_create_flow_table(ns, ANCHOR_PRIO, ANCHOR_SIZE);
	if (IS_ERR(ft)) {
		mlx5_core_err(dev, "Failed to create last anchor flow table");
		return PTR_ERR(ft);
	}
	return 0;
}

static int init_root_ns(struct mlx5_core_dev *dev)
{

	dev->priv.root_ns = create_root_ns(dev, FS_FT_NIC_RX);
	if (IS_ERR_OR_NULL(dev->priv.root_ns))
		goto cleanup;

	if (init_root_tree(dev, &root_fs, &dev->priv.root_ns->ns.node))
		goto cleanup;

	set_prio_attrs(dev->priv.root_ns);

	if (create_anchor_flow_table(dev))
		goto cleanup;

	return 0;

cleanup:
	mlx5_cleanup_fs(dev);
	return -ENOMEM;
}

static void cleanup_single_prio_root_ns(struct mlx5_core_dev *dev,
					struct mlx5_flow_root_namespace *root_ns)
{
	struct fs_node *prio;

	if (!root_ns)
		return;

	if (!list_empty(&root_ns->ns.node.children)) {
		prio = list_first_entry(&root_ns->ns.node.children,
					struct fs_node,
				 list);
		if (tree_remove_node(prio))
			mlx5_core_warn(dev,
				       "Flow steering priority wasn't destroyed, refcount > 1\n");
	}
	if (tree_remove_node(&root_ns->ns.node))
		mlx5_core_warn(dev,
			       "Flow steering namespace wasn't destroyed, refcount > 1\n");
	root_ns = NULL;
}

static void destroy_flow_tables(struct fs_prio *prio)
{
	struct mlx5_flow_table *iter;
	struct mlx5_flow_table *tmp;

	fs_for_each_ft_safe(iter, tmp, prio)
		mlx5_destroy_flow_table(iter);
}

static void cleanup_root_ns(struct mlx5_core_dev *dev)
{
	struct mlx5_flow_root_namespace *root_ns = dev->priv.root_ns;
	struct fs_prio *iter_prio;

	if (!MLX5_CAP_GEN(dev, nic_flow_table))
		return;

	if (!root_ns)
		return;

	/* stage 1 */
	fs_for_each_prio(iter_prio, &root_ns->ns) {
		struct fs_node *node;
		struct mlx5_flow_namespace *iter_ns;

		fs_for_each_ns_or_ft(node, iter_prio) {
			if (node->type == FS_TYPE_FLOW_TABLE)
				continue;
			fs_get_obj(iter_ns, node);
			while (!list_empty(&iter_ns->node.children)) {
				struct fs_prio *obj_iter_prio2;
				struct fs_node *iter_prio2 =
					list_first_entry(&iter_ns->node.children,
							 struct fs_node,
							 list);

				fs_get_obj(obj_iter_prio2, iter_prio2);
				destroy_flow_tables(obj_iter_prio2);
				if (tree_remove_node(iter_prio2)) {
					mlx5_core_warn(dev,
						       "Priority %d wasn't destroyed, refcount > 1\n",
						       obj_iter_prio2->prio);
					return;
				}
			}
		}
	}

	/* stage 2 */
	fs_for_each_prio(iter_prio, &root_ns->ns) {
		while (!list_empty(&iter_prio->node.children)) {
			struct fs_node *iter_ns =
				list_first_entry(&iter_prio->node.children,
						 struct fs_node,
						 list);
			if (tree_remove_node(iter_ns)) {
				mlx5_core_warn(dev,
					       "Namespace wasn't destroyed, refcount > 1\n");
				return;
			}
		}
	}

	/* stage 3 */
	while (!list_empty(&root_ns->ns.node.children)) {
		struct fs_prio *obj_prio_node;
		struct fs_node *prio_node =
			list_first_entry(&root_ns->ns.node.children,
					 struct fs_node,
					 list);

		fs_get_obj(obj_prio_node, prio_node);
		if (tree_remove_node(prio_node)) {
			mlx5_core_warn(dev,
				       "Priority %d wasn't destroyed, refcount > 1\n",
				       obj_prio_node->prio);
			return;
		}
	}

	if (tree_remove_node(&root_ns->ns.node)) {
		mlx5_core_warn(dev,
			       "root namespace wasn't destroyed, refcount > 1\n");
		return;
	}

	dev->priv.root_ns = NULL;
}

void mlx5_cleanup_fs(struct mlx5_core_dev *dev)
{
	cleanup_root_ns(dev);
	cleanup_single_prio_root_ns(dev, dev->priv.fdb_root_ns);
}

static int init_fdb_root_ns(struct mlx5_core_dev *dev)
{
	struct fs_prio *prio;

	dev->priv.fdb_root_ns = create_root_ns(dev, FS_FT_FDB);
	if (!dev->priv.fdb_root_ns)
		return -ENOMEM;

	/* Create single prio */
	prio = fs_create_prio(&dev->priv.fdb_root_ns->ns, 0, 1);
	if (IS_ERR(prio)) {
		cleanup_single_prio_root_ns(dev, dev->priv.fdb_root_ns);
		return PTR_ERR(prio);
	} else {
		return 0;
	}
}

int mlx5_init_fs(struct mlx5_core_dev *dev)
{
	int err = 0;

	if (MLX5_CAP_GEN(dev, nic_flow_table)) {
		err = init_root_ns(dev);
		if (err)
			return err;
	}
	if (MLX5_CAP_GEN(dev, eswitch_flow_table)) {
		err = init_fdb_root_ns(dev);
		if (err)
			cleanup_root_ns(dev);
	}

	return err;
}<|MERGE_RESOLUTION|>--- conflicted
+++ resolved
@@ -367,18 +367,13 @@
 	memcpy(match_value, fte->val, sizeof(fte->val));
 	fs_get_obj(ft, fg->node.parent);
 	list_del(&rule->node.list);
-<<<<<<< HEAD
 	if (rule->sw_action == MLX5_FLOW_CONTEXT_ACTION_FWD_NEXT_PRIO) {
 		mutex_lock(&rule->dest_attr.ft->lock);
 		list_del(&rule->next_ft);
 		mutex_unlock(&rule->dest_attr.ft->lock);
 	}
-	fte->dests_size--;
-	if (fte->dests_size) {
-=======
 	if ((fte->action & MLX5_FLOW_CONTEXT_ACTION_FWD_DEST) &&
 	    --fte->dests_size) {
->>>>>>> fe30937b
 		err = mlx5_cmd_update_fte(dev, ft,
 					  fg->id, fte);
 		if (err)
@@ -866,19 +861,13 @@
 	 * end of the list for forward to next prio rules.
 	 */
 	tree_init_node(&rule->node, 1, del_rule);
-<<<<<<< HEAD
 	if (dest && dest->type != MLX5_FLOW_DESTINATION_TYPE_FLOW_TABLE)
 		list_add(&rule->node.list, &fte->node.children);
 	else
 		list_add_tail(&rule->node.list, &fte->node.children);
-	fte->dests_size++;
-	if (fte->dests_size == 1)
-=======
-	list_add_tail(&rule->node.list, &fte->node.children);
 	if (dest)
 		fte->dests_size++;
 	if (fte->dests_size == 1 || !dest)
->>>>>>> fe30937b
 		err = mlx5_cmd_create_fte(get_dev(&ft->node),
 					  ft, fg->id, fte);
 	else
