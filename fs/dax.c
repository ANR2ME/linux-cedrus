/*
 * fs/dax.c - Direct Access filesystem code
 * Copyright (c) 2013-2014 Intel Corporation
 * Author: Matthew Wilcox <matthew.r.wilcox@intel.com>
 * Author: Ross Zwisler <ross.zwisler@linux.intel.com>
 *
 * This program is free software; you can redistribute it and/or modify it
 * under the terms and conditions of the GNU General Public License,
 * version 2, as published by the Free Software Foundation.
 *
 * This program is distributed in the hope it will be useful, but WITHOUT
 * ANY WARRANTY; without even the implied warranty of MERCHANTABILITY or
 * FITNESS FOR A PARTICULAR PURPOSE.  See the GNU General Public License for
 * more details.
 */

#include <linux/atomic.h>
#include <linux/blkdev.h>
#include <linux/buffer_head.h>
#include <linux/dax.h>
#include <linux/fs.h>
#include <linux/genhd.h>
#include <linux/highmem.h>
#include <linux/memcontrol.h>
#include <linux/mm.h>
#include <linux/mutex.h>
#include <linux/pagevec.h>
#include <linux/pmem.h>
#include <linux/sched.h>
#include <linux/uio.h>
#include <linux/vmstat.h>
#include <linux/pfn_t.h>
#include <linux/sizes.h>
#include <linux/mmu_notifier.h>
#include <linux/iomap.h>
#include "internal.h"

#define CREATE_TRACE_POINTS
#include <trace/events/fs_dax.h>

/* We choose 4096 entries - same as per-zone page wait tables */
#define DAX_WAIT_TABLE_BITS 12
#define DAX_WAIT_TABLE_ENTRIES (1 << DAX_WAIT_TABLE_BITS)

static wait_queue_head_t wait_table[DAX_WAIT_TABLE_ENTRIES];

static int __init init_dax_wait_table(void)
{
	int i;

	for (i = 0; i < DAX_WAIT_TABLE_ENTRIES; i++)
		init_waitqueue_head(wait_table + i);
	return 0;
}
fs_initcall(init_dax_wait_table);

static long dax_map_atomic(struct block_device *bdev, struct blk_dax_ctl *dax)
{
	struct request_queue *q = bdev->bd_queue;
	long rc = -EIO;

	dax->addr = ERR_PTR(-EIO);
	if (blk_queue_enter(q, true) != 0)
		return rc;

	rc = bdev_direct_access(bdev, dax);
	if (rc < 0) {
		dax->addr = ERR_PTR(rc);
		blk_queue_exit(q);
		return rc;
	}
	return rc;
}

static void dax_unmap_atomic(struct block_device *bdev,
		const struct blk_dax_ctl *dax)
{
	if (IS_ERR(dax->addr))
		return;
	blk_queue_exit(bdev->bd_queue);
}

static int dax_is_pmd_entry(void *entry)
{
	return (unsigned long)entry & RADIX_DAX_PMD;
}

static int dax_is_pte_entry(void *entry)
{
	return !((unsigned long)entry & RADIX_DAX_PMD);
}

static int dax_is_zero_entry(void *entry)
{
	return (unsigned long)entry & RADIX_DAX_HZP;
}

static int dax_is_empty_entry(void *entry)
{
	return (unsigned long)entry & RADIX_DAX_EMPTY;
}

struct page *read_dax_sector(struct block_device *bdev, sector_t n)
{
	struct page *page = alloc_pages(GFP_KERNEL, 0);
	struct blk_dax_ctl dax = {
		.size = PAGE_SIZE,
		.sector = n & ~((((int) PAGE_SIZE) / 512) - 1),
	};
	long rc;

	if (!page)
		return ERR_PTR(-ENOMEM);

	rc = dax_map_atomic(bdev, &dax);
	if (rc < 0)
		return ERR_PTR(rc);
	memcpy_from_pmem(page_address(page), dax.addr, PAGE_SIZE);
	dax_unmap_atomic(bdev, &dax);
	return page;
}

/*
 * DAX radix tree locking
 */
struct exceptional_entry_key {
	struct address_space *mapping;
	pgoff_t entry_start;
};

struct wait_exceptional_entry_queue {
	wait_queue_t wait;
	struct exceptional_entry_key key;
};

static wait_queue_head_t *dax_entry_waitqueue(struct address_space *mapping,
		pgoff_t index, void *entry, struct exceptional_entry_key *key)
{
	unsigned long hash;

	/*
	 * If 'entry' is a PMD, align the 'index' that we use for the wait
	 * queue to the start of that PMD.  This ensures that all offsets in
	 * the range covered by the PMD map to the same bit lock.
	 */
	if (dax_is_pmd_entry(entry))
		index &= ~((1UL << (PMD_SHIFT - PAGE_SHIFT)) - 1);

	key->mapping = mapping;
	key->entry_start = index;

	hash = hash_long((unsigned long)mapping ^ index, DAX_WAIT_TABLE_BITS);
	return wait_table + hash;
}

static int wake_exceptional_entry_func(wait_queue_t *wait, unsigned int mode,
				       int sync, void *keyp)
{
	struct exceptional_entry_key *key = keyp;
	struct wait_exceptional_entry_queue *ewait =
		container_of(wait, struct wait_exceptional_entry_queue, wait);

	if (key->mapping != ewait->key.mapping ||
	    key->entry_start != ewait->key.entry_start)
		return 0;
	return autoremove_wake_function(wait, mode, sync, NULL);
}

/*
 * Check whether the given slot is locked. The function must be called with
 * mapping->tree_lock held
 */
static inline int slot_locked(struct address_space *mapping, void **slot)
{
	unsigned long entry = (unsigned long)
		radix_tree_deref_slot_protected(slot, &mapping->tree_lock);
	return entry & RADIX_DAX_ENTRY_LOCK;
}

/*
 * Mark the given slot is locked. The function must be called with
 * mapping->tree_lock held
 */
static inline void *lock_slot(struct address_space *mapping, void **slot)
{
	unsigned long entry = (unsigned long)
		radix_tree_deref_slot_protected(slot, &mapping->tree_lock);

	entry |= RADIX_DAX_ENTRY_LOCK;
	radix_tree_replace_slot(&mapping->page_tree, slot, (void *)entry);
	return (void *)entry;
}

/*
 * Mark the given slot is unlocked. The function must be called with
 * mapping->tree_lock held
 */
static inline void *unlock_slot(struct address_space *mapping, void **slot)
{
	unsigned long entry = (unsigned long)
		radix_tree_deref_slot_protected(slot, &mapping->tree_lock);

	entry &= ~(unsigned long)RADIX_DAX_ENTRY_LOCK;
	radix_tree_replace_slot(&mapping->page_tree, slot, (void *)entry);
	return (void *)entry;
}

/*
 * Lookup entry in radix tree, wait for it to become unlocked if it is
 * exceptional entry and return it. The caller must call
 * put_unlocked_mapping_entry() when he decided not to lock the entry or
 * put_locked_mapping_entry() when he locked the entry and now wants to
 * unlock it.
 *
 * The function must be called with mapping->tree_lock held.
 */
static void *get_unlocked_mapping_entry(struct address_space *mapping,
					pgoff_t index, void ***slotp)
{
	void *entry, **slot;
	struct wait_exceptional_entry_queue ewait;
	wait_queue_head_t *wq;

	init_wait(&ewait.wait);
	ewait.wait.func = wake_exceptional_entry_func;

	for (;;) {
		entry = __radix_tree_lookup(&mapping->page_tree, index, NULL,
					  &slot);
		if (!entry || !radix_tree_exceptional_entry(entry) ||
		    !slot_locked(mapping, slot)) {
			if (slotp)
				*slotp = slot;
			return entry;
		}

		wq = dax_entry_waitqueue(mapping, index, entry, &ewait.key);
		prepare_to_wait_exclusive(wq, &ewait.wait,
					  TASK_UNINTERRUPTIBLE);
		spin_unlock_irq(&mapping->tree_lock);
		schedule();
		finish_wait(wq, &ewait.wait);
		spin_lock_irq(&mapping->tree_lock);
	}
}

static void dax_unlock_mapping_entry(struct address_space *mapping,
				     pgoff_t index)
{
	void *entry, **slot;

	spin_lock_irq(&mapping->tree_lock);
	entry = __radix_tree_lookup(&mapping->page_tree, index, NULL, &slot);
	if (WARN_ON_ONCE(!entry || !radix_tree_exceptional_entry(entry) ||
			 !slot_locked(mapping, slot))) {
		spin_unlock_irq(&mapping->tree_lock);
		return;
	}
	unlock_slot(mapping, slot);
	spin_unlock_irq(&mapping->tree_lock);
	dax_wake_mapping_entry_waiter(mapping, index, entry, false);
}

static void put_locked_mapping_entry(struct address_space *mapping,
				     pgoff_t index, void *entry)
{
	if (!radix_tree_exceptional_entry(entry)) {
		unlock_page(entry);
		put_page(entry);
	} else {
		dax_unlock_mapping_entry(mapping, index);
	}
}

/*
 * Called when we are done with radix tree entry we looked up via
 * get_unlocked_mapping_entry() and which we didn't lock in the end.
 */
static void put_unlocked_mapping_entry(struct address_space *mapping,
				       pgoff_t index, void *entry)
{
	if (!radix_tree_exceptional_entry(entry))
		return;

	/* We have to wake up next waiter for the radix tree entry lock */
	dax_wake_mapping_entry_waiter(mapping, index, entry, false);
}

/*
 * Find radix tree entry at given index. If it points to a page, return with
 * the page locked. If it points to the exceptional entry, return with the
 * radix tree entry locked. If the radix tree doesn't contain given index,
 * create empty exceptional entry for the index and return with it locked.
 *
 * When requesting an entry with size RADIX_DAX_PMD, grab_mapping_entry() will
 * either return that locked entry or will return an error.  This error will
 * happen if there are any 4k entries (either zero pages or DAX entries)
 * within the 2MiB range that we are requesting.
 *
 * We always favor 4k entries over 2MiB entries. There isn't a flow where we
 * evict 4k entries in order to 'upgrade' them to a 2MiB entry.  A 2MiB
 * insertion will fail if it finds any 4k entries already in the tree, and a
 * 4k insertion will cause an existing 2MiB entry to be unmapped and
 * downgraded to 4k entries.  This happens for both 2MiB huge zero pages as
 * well as 2MiB empty entries.
 *
 * The exception to this downgrade path is for 2MiB DAX PMD entries that have
 * real storage backing them.  We will leave these real 2MiB DAX entries in
 * the tree, and PTE writes will simply dirty the entire 2MiB DAX entry.
 *
 * Note: Unlike filemap_fault() we don't honor FAULT_FLAG_RETRY flags. For
 * persistent memory the benefit is doubtful. We can add that later if we can
 * show it helps.
 */
static void *grab_mapping_entry(struct address_space *mapping, pgoff_t index,
		unsigned long size_flag)
{
	bool pmd_downgrade = false; /* splitting 2MiB entry into 4k entries? */
	void *entry, **slot;

restart:
	spin_lock_irq(&mapping->tree_lock);
	entry = get_unlocked_mapping_entry(mapping, index, &slot);

	if (entry) {
		if (size_flag & RADIX_DAX_PMD) {
			if (!radix_tree_exceptional_entry(entry) ||
			    dax_is_pte_entry(entry)) {
				put_unlocked_mapping_entry(mapping, index,
						entry);
				entry = ERR_PTR(-EEXIST);
				goto out_unlock;
			}
		} else { /* trying to grab a PTE entry */
			if (radix_tree_exceptional_entry(entry) &&
			    dax_is_pmd_entry(entry) &&
			    (dax_is_zero_entry(entry) ||
			     dax_is_empty_entry(entry))) {
				pmd_downgrade = true;
			}
		}
	}

	/* No entry for given index? Make sure radix tree is big enough. */
	if (!entry || pmd_downgrade) {
		int err;

		if (pmd_downgrade) {
			/*
			 * Make sure 'entry' remains valid while we drop
			 * mapping->tree_lock.
			 */
			entry = lock_slot(mapping, slot);
		}

		spin_unlock_irq(&mapping->tree_lock);
		/*
		 * Besides huge zero pages the only other thing that gets
		 * downgraded are empty entries which don't need to be
		 * unmapped.
		 */
		if (pmd_downgrade && dax_is_zero_entry(entry))
			unmap_mapping_range(mapping,
				(index << PAGE_SHIFT) & PMD_MASK, PMD_SIZE, 0);

		err = radix_tree_preload(
				mapping_gfp_mask(mapping) & ~__GFP_HIGHMEM);
		if (err) {
			if (pmd_downgrade)
				put_locked_mapping_entry(mapping, index, entry);
			return ERR_PTR(err);
		}
		spin_lock_irq(&mapping->tree_lock);

		if (pmd_downgrade) {
			radix_tree_delete(&mapping->page_tree, index);
			mapping->nrexceptional--;
			dax_wake_mapping_entry_waiter(mapping, index, entry,
					true);
		}

		entry = dax_radix_locked_entry(0, size_flag | RADIX_DAX_EMPTY);

		err = __radix_tree_insert(&mapping->page_tree, index,
				dax_radix_order(entry), entry);
		radix_tree_preload_end();
		if (err) {
			spin_unlock_irq(&mapping->tree_lock);
			/*
			 * Someone already created the entry?  This is a
			 * normal failure when inserting PMDs in a range
			 * that already contains PTEs.  In that case we want
			 * to return -EEXIST immediately.
			 */
			if (err == -EEXIST && !(size_flag & RADIX_DAX_PMD))
				goto restart;
			/*
			 * Our insertion of a DAX PMD entry failed, most
			 * likely because it collided with a PTE sized entry
			 * at a different index in the PMD range.  We haven't
			 * inserted anything into the radix tree and have no
			 * waiters to wake.
			 */
			return ERR_PTR(err);
		}
		/* Good, we have inserted empty locked entry into the tree. */
		mapping->nrexceptional++;
		spin_unlock_irq(&mapping->tree_lock);
		return entry;
	}
	/* Normal page in radix tree? */
	if (!radix_tree_exceptional_entry(entry)) {
		struct page *page = entry;

		get_page(page);
		spin_unlock_irq(&mapping->tree_lock);
		lock_page(page);
		/* Page got truncated? Retry... */
		if (unlikely(page->mapping != mapping)) {
			unlock_page(page);
			put_page(page);
			goto restart;
		}
		return page;
	}
	entry = lock_slot(mapping, slot);
 out_unlock:
	spin_unlock_irq(&mapping->tree_lock);
	return entry;
}

/*
 * We do not necessarily hold the mapping->tree_lock when we call this
 * function so it is possible that 'entry' is no longer a valid item in the
 * radix tree.  This is okay because all we really need to do is to find the
 * correct waitqueue where tasks might be waiting for that old 'entry' and
 * wake them.
 */
void dax_wake_mapping_entry_waiter(struct address_space *mapping,
		pgoff_t index, void *entry, bool wake_all)
{
	struct exceptional_entry_key key;
	wait_queue_head_t *wq;

	wq = dax_entry_waitqueue(mapping, index, entry, &key);

	/*
	 * Checking for locked entry and prepare_to_wait_exclusive() happens
	 * under mapping->tree_lock, ditto for entry handling in our callers.
	 * So at this point all tasks that could have seen our entry locked
	 * must be in the waitqueue and the following check will see them.
	 */
	if (waitqueue_active(wq))
		__wake_up(wq, TASK_NORMAL, wake_all ? 0 : 1, &key);
}

static int __dax_invalidate_mapping_entry(struct address_space *mapping,
					  pgoff_t index, bool trunc)
{
	int ret = 0;
	void *entry;
	struct radix_tree_root *page_tree = &mapping->page_tree;

	spin_lock_irq(&mapping->tree_lock);
	entry = get_unlocked_mapping_entry(mapping, index, NULL);
	if (!entry || !radix_tree_exceptional_entry(entry))
		goto out;
	if (!trunc &&
	    (radix_tree_tag_get(page_tree, index, PAGECACHE_TAG_DIRTY) ||
	     radix_tree_tag_get(page_tree, index, PAGECACHE_TAG_TOWRITE)))
		goto out;
	radix_tree_delete(page_tree, index);
	mapping->nrexceptional--;
	ret = 1;
out:
	put_unlocked_mapping_entry(mapping, index, entry);
	spin_unlock_irq(&mapping->tree_lock);
	return ret;
}
/*
 * Delete exceptional DAX entry at @index from @mapping. Wait for radix tree
 * entry to get unlocked before deleting it.
 */
int dax_delete_mapping_entry(struct address_space *mapping, pgoff_t index)
{
	int ret = __dax_invalidate_mapping_entry(mapping, index, true);

	/*
	 * This gets called from truncate / punch_hole path. As such, the caller
	 * must hold locks protecting against concurrent modifications of the
	 * radix tree (usually fs-private i_mmap_sem for writing). Since the
	 * caller has seen exceptional entry for this index, we better find it
	 * at that index as well...
	 */
	WARN_ON_ONCE(!ret);
	return ret;
}

/*
 * Invalidate exceptional DAX entry if easily possible. This handles DAX
 * entries for invalidate_inode_pages() so we evict the entry only if we can
 * do so without blocking.
 */
int dax_invalidate_mapping_entry(struct address_space *mapping, pgoff_t index)
{
	int ret = 0;
	void *entry, **slot;
	struct radix_tree_root *page_tree = &mapping->page_tree;

	spin_lock_irq(&mapping->tree_lock);
	entry = __radix_tree_lookup(page_tree, index, NULL, &slot);
	if (!entry || !radix_tree_exceptional_entry(entry) ||
	    slot_locked(mapping, slot))
		goto out;
	if (radix_tree_tag_get(page_tree, index, PAGECACHE_TAG_DIRTY) ||
	    radix_tree_tag_get(page_tree, index, PAGECACHE_TAG_TOWRITE))
		goto out;
	radix_tree_delete(page_tree, index);
	mapping->nrexceptional--;
	ret = 1;
out:
	spin_unlock_irq(&mapping->tree_lock);
	if (ret)
		dax_wake_mapping_entry_waiter(mapping, index, entry, true);
	return ret;
}

/*
 * Invalidate exceptional DAX entry if it is clean.
 */
int dax_invalidate_mapping_entry_sync(struct address_space *mapping,
				      pgoff_t index)
{
	return __dax_invalidate_mapping_entry(mapping, index, false);
}

/*
 * The user has performed a load from a hole in the file.  Allocating
 * a new page in the file would cause excessive storage usage for
 * workloads with sparse files.  We allocate a page cache page instead.
 * We'll kick it out of the page cache if it's ever written to,
 * otherwise it will simply fall out of the page cache under memory
 * pressure without ever having been dirtied.
 */
static int dax_load_hole(struct address_space *mapping, void **entry,
			 struct vm_fault *vmf)
{
	struct page *page;
	int ret;

	/* Hole page already exists? Return it...  */
	if (!radix_tree_exceptional_entry(*entry)) {
		page = *entry;
		goto out;
	}

	/* This will replace locked radix tree entry with a hole page */
	page = find_or_create_page(mapping, vmf->pgoff,
				   vmf->gfp_mask | __GFP_ZERO);
	if (!page)
		return VM_FAULT_OOM;
 out:
	vmf->page = page;
	ret = finish_fault(vmf);
	vmf->page = NULL;
	*entry = page;
	if (!ret) {
		/* Grab reference for PTE that is now referencing the page */
		get_page(page);
		return VM_FAULT_NOPAGE;
	}
	return ret;
}

static int copy_user_dax(struct block_device *bdev, sector_t sector, size_t size,
		struct page *to, unsigned long vaddr)
{
	struct blk_dax_ctl dax = {
		.sector = sector,
		.size = size,
	};
	void *vto;

	if (dax_map_atomic(bdev, &dax) < 0)
		return PTR_ERR(dax.addr);
	vto = kmap_atomic(to);
	copy_user_page(vto, (void __force *)dax.addr, vaddr, to);
	kunmap_atomic(vto);
	dax_unmap_atomic(bdev, &dax);
	return 0;
}

/*
 * By this point grab_mapping_entry() has ensured that we have a locked entry
 * of the appropriate size so we don't have to worry about downgrading PMDs to
 * PTEs.  If we happen to be trying to insert a PTE and there is a PMD
 * already in the tree, we will skip the insertion and just dirty the PMD as
 * appropriate.
 */
static void *dax_insert_mapping_entry(struct address_space *mapping,
				      struct vm_fault *vmf,
				      void *entry, sector_t sector,
				      unsigned long flags)
{
	struct radix_tree_root *page_tree = &mapping->page_tree;
	int error = 0;
	bool hole_fill = false;
	void *new_entry;
	pgoff_t index = vmf->pgoff;

	if (vmf->flags & FAULT_FLAG_WRITE)
		__mark_inode_dirty(mapping->host, I_DIRTY_PAGES);

	/* Replacing hole page with block mapping? */
	if (!radix_tree_exceptional_entry(entry)) {
		hole_fill = true;
		/*
		 * Unmap the page now before we remove it from page cache below.
		 * The page is locked so it cannot be faulted in again.
		 */
		unmap_mapping_range(mapping, vmf->pgoff << PAGE_SHIFT,
				    PAGE_SIZE, 0);
		error = radix_tree_preload(vmf->gfp_mask & ~__GFP_HIGHMEM);
		if (error)
			return ERR_PTR(error);
	} else if (dax_is_zero_entry(entry) && !(flags & RADIX_DAX_HZP)) {
		/* replacing huge zero page with PMD block mapping */
		unmap_mapping_range(mapping,
			(vmf->pgoff << PAGE_SHIFT) & PMD_MASK, PMD_SIZE, 0);
	}

	spin_lock_irq(&mapping->tree_lock);
	new_entry = dax_radix_locked_entry(sector, flags);

	if (hole_fill) {
		__delete_from_page_cache(entry, NULL);
		/* Drop pagecache reference */
		put_page(entry);
		error = __radix_tree_insert(page_tree, index,
				dax_radix_order(new_entry), new_entry);
		if (error) {
			new_entry = ERR_PTR(error);
			goto unlock;
		}
		mapping->nrexceptional++;
	} else if (dax_is_zero_entry(entry) || dax_is_empty_entry(entry)) {
		/*
		 * Only swap our new entry into the radix tree if the current
		 * entry is a zero page or an empty entry.  If a normal PTE or
		 * PMD entry is already in the tree, we leave it alone.  This
		 * means that if we are trying to insert a PTE and the
		 * existing entry is a PMD, we will just leave the PMD in the
		 * tree and dirty it if necessary.
		 */
		struct radix_tree_node *node;
		void **slot;
		void *ret;

		ret = __radix_tree_lookup(page_tree, index, &node, &slot);
		WARN_ON_ONCE(ret != entry);
		__radix_tree_replace(page_tree, node, slot,
				     new_entry, NULL, NULL);
	}
	if (vmf->flags & FAULT_FLAG_WRITE)
		radix_tree_tag_set(page_tree, index, PAGECACHE_TAG_DIRTY);
 unlock:
	spin_unlock_irq(&mapping->tree_lock);
	if (hole_fill) {
		radix_tree_preload_end();
		/*
		 * We don't need hole page anymore, it has been replaced with
		 * locked radix tree entry now.
		 */
		if (mapping->a_ops->freepage)
			mapping->a_ops->freepage(entry);
		unlock_page(entry);
		put_page(entry);
	}
	return new_entry;
}

static inline unsigned long
pgoff_address(pgoff_t pgoff, struct vm_area_struct *vma)
{
	unsigned long address;

	address = vma->vm_start + ((pgoff - vma->vm_pgoff) << PAGE_SHIFT);
	VM_BUG_ON_VMA(address < vma->vm_start || address >= vma->vm_end, vma);
	return address;
}

/* Walk all mappings of a given index of a file and writeprotect them */
static void dax_mapping_entry_mkclean(struct address_space *mapping,
				      pgoff_t index, unsigned long pfn)
{
	struct vm_area_struct *vma;
	pte_t pte, *ptep = NULL;
	pmd_t *pmdp = NULL;
	spinlock_t *ptl;
	bool changed;

	i_mmap_lock_read(mapping);
	vma_interval_tree_foreach(vma, &mapping->i_mmap, index, index) {
		unsigned long address;

		cond_resched();

		if (!(vma->vm_flags & VM_SHARED))
			continue;

		address = pgoff_address(index, vma);
		changed = false;
		if (follow_pte_pmd(vma->vm_mm, address, &ptep, &pmdp, &ptl))
			continue;

		if (pmdp) {
#ifdef CONFIG_FS_DAX_PMD
			pmd_t pmd;

			if (pfn != pmd_pfn(*pmdp))
				goto unlock_pmd;
			if (!pmd_dirty(*pmdp) && !pmd_write(*pmdp))
				goto unlock_pmd;

			flush_cache_page(vma, address, pfn);
			pmd = pmdp_huge_clear_flush(vma, address, pmdp);
			pmd = pmd_wrprotect(pmd);
			pmd = pmd_mkclean(pmd);
			set_pmd_at(vma->vm_mm, address, pmdp, pmd);
			changed = true;
unlock_pmd:
			spin_unlock(ptl);
#endif
		} else {
			if (pfn != pte_pfn(*ptep))
				goto unlock_pte;
			if (!pte_dirty(*ptep) && !pte_write(*ptep))
				goto unlock_pte;

			flush_cache_page(vma, address, pfn);
			pte = ptep_clear_flush(vma, address, ptep);
			pte = pte_wrprotect(pte);
			pte = pte_mkclean(pte);
			set_pte_at(vma->vm_mm, address, ptep, pte);
			changed = true;
unlock_pte:
			pte_unmap_unlock(ptep, ptl);
		}

		if (changed)
			mmu_notifier_invalidate_page(vma->vm_mm, address);
	}
	i_mmap_unlock_read(mapping);
}

static int dax_writeback_one(struct block_device *bdev,
		struct address_space *mapping, pgoff_t index, void *entry)
{
	struct radix_tree_root *page_tree = &mapping->page_tree;
	struct blk_dax_ctl dax;
	void *entry2, **slot;
	int ret = 0;

	/*
	 * A page got tagged dirty in DAX mapping? Something is seriously
	 * wrong.
	 */
	if (WARN_ON(!radix_tree_exceptional_entry(entry)))
		return -EIO;

	spin_lock_irq(&mapping->tree_lock);
	entry2 = get_unlocked_mapping_entry(mapping, index, &slot);
	/* Entry got punched out / reallocated? */
	if (!entry2 || !radix_tree_exceptional_entry(entry2))
		goto put_unlocked;
	/*
	 * Entry got reallocated elsewhere? No need to writeback. We have to
	 * compare sectors as we must not bail out due to difference in lockbit
	 * or entry type.
	 */
	if (dax_radix_sector(entry2) != dax_radix_sector(entry))
		goto put_unlocked;
	if (WARN_ON_ONCE(dax_is_empty_entry(entry) ||
				dax_is_zero_entry(entry))) {
		ret = -EIO;
		goto put_unlocked;
	}

	/* Another fsync thread may have already written back this entry */
	if (!radix_tree_tag_get(page_tree, index, PAGECACHE_TAG_TOWRITE))
		goto put_unlocked;
	/* Lock the entry to serialize with page faults */
	entry = lock_slot(mapping, slot);
	/*
	 * We can clear the tag now but we have to be careful so that concurrent
	 * dax_writeback_one() calls for the same index cannot finish before we
	 * actually flush the caches. This is achieved as the calls will look
	 * at the entry only under tree_lock and once they do that they will
	 * see the entry locked and wait for it to unlock.
	 */
	radix_tree_tag_clear(page_tree, index, PAGECACHE_TAG_TOWRITE);
	spin_unlock_irq(&mapping->tree_lock);

	/*
	 * Even if dax_writeback_mapping_range() was given a wbc->range_start
	 * in the middle of a PMD, the 'index' we are given will be aligned to
	 * the start index of the PMD, as will the sector we pull from
	 * 'entry'.  This allows us to flush for PMD_SIZE and not have to
	 * worry about partial PMD writebacks.
	 */
	dax.sector = dax_radix_sector(entry);
	dax.size = PAGE_SIZE << dax_radix_order(entry);

	/*
	 * We cannot hold tree_lock while calling dax_map_atomic() because it
	 * eventually calls cond_resched().
	 */
	ret = dax_map_atomic(bdev, &dax);
	if (ret < 0) {
		put_locked_mapping_entry(mapping, index, entry);
		return ret;
	}

	if (WARN_ON_ONCE(ret < dax.size)) {
		ret = -EIO;
		goto unmap;
	}

	dax_mapping_entry_mkclean(mapping, index, pfn_t_to_pfn(dax.pfn));
	wb_cache_pmem(dax.addr, dax.size);
	/*
	 * After we have flushed the cache, we can clear the dirty tag. There
	 * cannot be new dirty data in the pfn after the flush has completed as
	 * the pfn mappings are writeprotected and fault waits for mapping
	 * entry lock.
	 */
	spin_lock_irq(&mapping->tree_lock);
	radix_tree_tag_clear(page_tree, index, PAGECACHE_TAG_DIRTY);
	spin_unlock_irq(&mapping->tree_lock);
 unmap:
	dax_unmap_atomic(bdev, &dax);
	put_locked_mapping_entry(mapping, index, entry);
	return ret;

 put_unlocked:
	put_unlocked_mapping_entry(mapping, index, entry2);
	spin_unlock_irq(&mapping->tree_lock);
	return ret;
}

/*
 * Flush the mapping to the persistent domain within the byte range of [start,
 * end]. This is required by data integrity operations to ensure file data is
 * on persistent storage prior to completion of the operation.
 */
int dax_writeback_mapping_range(struct address_space *mapping,
		struct block_device *bdev, struct writeback_control *wbc)
{
	struct inode *inode = mapping->host;
	pgoff_t start_index, end_index;
	pgoff_t indices[PAGEVEC_SIZE];
	struct pagevec pvec;
	bool done = false;
	int i, ret = 0;

	if (WARN_ON_ONCE(inode->i_blkbits != PAGE_SHIFT))
		return -EIO;

	if (!mapping->nrexceptional || wbc->sync_mode != WB_SYNC_ALL)
		return 0;

	start_index = wbc->range_start >> PAGE_SHIFT;
	end_index = wbc->range_end >> PAGE_SHIFT;

	tag_pages_for_writeback(mapping, start_index, end_index);

	pagevec_init(&pvec, 0);
	while (!done) {
		pvec.nr = find_get_entries_tag(mapping, start_index,
				PAGECACHE_TAG_TOWRITE, PAGEVEC_SIZE,
				pvec.pages, indices);

		if (pvec.nr == 0)
			break;

		for (i = 0; i < pvec.nr; i++) {
			if (indices[i] > end_index) {
				done = true;
				break;
			}

			ret = dax_writeback_one(bdev, mapping, indices[i],
					pvec.pages[i]);
			if (ret < 0)
				return ret;
		}
	}
	return 0;
}
EXPORT_SYMBOL_GPL(dax_writeback_mapping_range);

static int dax_insert_mapping(struct address_space *mapping,
		struct block_device *bdev, sector_t sector, size_t size,
		void **entryp, struct vm_area_struct *vma, struct vm_fault *vmf)
{
	unsigned long vaddr = vmf->address;
	struct blk_dax_ctl dax = {
		.sector = sector,
		.size = size,
	};
	void *ret;
	void *entry = *entryp;

	if (dax_map_atomic(bdev, &dax) < 0)
		return PTR_ERR(dax.addr);
	dax_unmap_atomic(bdev, &dax);

	ret = dax_insert_mapping_entry(mapping, vmf, entry, dax.sector, 0);
	if (IS_ERR(ret))
		return PTR_ERR(ret);
	*entryp = ret;

	return vm_insert_mixed(vma, vaddr, dax.pfn);
}

/**
 * dax_pfn_mkwrite - handle first write to DAX page
 * @vma: The virtual memory area where the fault occurred
 * @vmf: The description of the fault
 */
int dax_pfn_mkwrite(struct vm_area_struct *vma, struct vm_fault *vmf)
{
	struct file *file = vma->vm_file;
	struct address_space *mapping = file->f_mapping;
	void *entry, **slot;
	pgoff_t index = vmf->pgoff;

	spin_lock_irq(&mapping->tree_lock);
	entry = get_unlocked_mapping_entry(mapping, index, &slot);
	if (!entry || !radix_tree_exceptional_entry(entry)) {
		if (entry)
			put_unlocked_mapping_entry(mapping, index, entry);
		spin_unlock_irq(&mapping->tree_lock);
		return VM_FAULT_NOPAGE;
	}
	radix_tree_tag_set(&mapping->page_tree, index, PAGECACHE_TAG_DIRTY);
	entry = lock_slot(mapping, slot);
	spin_unlock_irq(&mapping->tree_lock);
	/*
	 * If we race with somebody updating the PTE and finish_mkwrite_fault()
	 * fails, we don't care. We need to return VM_FAULT_NOPAGE and retry
	 * the fault in either case.
	 */
	finish_mkwrite_fault(vmf);
	put_locked_mapping_entry(mapping, index, entry);
	return VM_FAULT_NOPAGE;
}
EXPORT_SYMBOL_GPL(dax_pfn_mkwrite);

static bool dax_range_is_aligned(struct block_device *bdev,
				 unsigned int offset, unsigned int length)
{
	unsigned short sector_size = bdev_logical_block_size(bdev);

	if (!IS_ALIGNED(offset, sector_size))
		return false;
	if (!IS_ALIGNED(length, sector_size))
		return false;

	return true;
}

int __dax_zero_page_range(struct block_device *bdev, sector_t sector,
		unsigned int offset, unsigned int length)
{
	struct blk_dax_ctl dax = {
		.sector		= sector,
		.size		= PAGE_SIZE,
	};

	if (dax_range_is_aligned(bdev, offset, length)) {
		sector_t start_sector = dax.sector + (offset >> 9);

		return blkdev_issue_zeroout(bdev, start_sector,
				length >> 9, GFP_NOFS, true);
	} else {
		if (dax_map_atomic(bdev, &dax) < 0)
			return PTR_ERR(dax.addr);
		clear_pmem(dax.addr + offset, length);
		dax_unmap_atomic(bdev, &dax);
	}
	return 0;
}
EXPORT_SYMBOL_GPL(__dax_zero_page_range);

static sector_t dax_iomap_sector(struct iomap *iomap, loff_t pos)
{
	return iomap->blkno + (((pos & PAGE_MASK) - iomap->offset) >> 9);
}

static loff_t
dax_iomap_actor(struct inode *inode, loff_t pos, loff_t length, void *data,
		struct iomap *iomap)
{
	struct iov_iter *iter = data;
	loff_t end = pos + length, done = 0;
	ssize_t ret = 0;

	if (iov_iter_rw(iter) == READ) {
		end = min(end, i_size_read(inode));
		if (pos >= end)
			return 0;

		if (iomap->type == IOMAP_HOLE || iomap->type == IOMAP_UNWRITTEN)
			return iov_iter_zero(min(length, end - pos), iter);
	}

	if (WARN_ON_ONCE(iomap->type != IOMAP_MAPPED))
		return -EIO;

	/*
	 * Write can allocate block for an area which has a hole page mapped
	 * into page tables. We have to tear down these mappings so that data
	 * written by write(2) is visible in mmap.
	 */
	if ((iomap->flags & IOMAP_F_NEW) && inode->i_mapping->nrpages) {
		invalidate_inode_pages2_range(inode->i_mapping,
					      pos >> PAGE_SHIFT,
					      (end - 1) >> PAGE_SHIFT);
	}

	while (pos < end) {
		unsigned offset = pos & (PAGE_SIZE - 1);
		struct blk_dax_ctl dax = { 0 };
		ssize_t map_len;

		if (fatal_signal_pending(current)) {
			ret = -EINTR;
			break;
		}

		dax.sector = dax_iomap_sector(iomap, pos);
		dax.size = (length + offset + PAGE_SIZE - 1) & PAGE_MASK;
		map_len = dax_map_atomic(iomap->bdev, &dax);
		if (map_len < 0) {
			ret = map_len;
			break;
		}

		dax.addr += offset;
		map_len -= offset;
		if (map_len > end - pos)
			map_len = end - pos;

		if (iov_iter_rw(iter) == WRITE)
			map_len = copy_from_iter_pmem(dax.addr, map_len, iter);
		else
			map_len = copy_to_iter(dax.addr, map_len, iter);
		dax_unmap_atomic(iomap->bdev, &dax);
		if (map_len <= 0) {
			ret = map_len ? map_len : -EFAULT;
			break;
		}

		pos += map_len;
		length -= map_len;
		done += map_len;
	}

	return done ? done : ret;
}

/**
 * dax_iomap_rw - Perform I/O to a DAX file
 * @iocb:	The control block for this I/O
 * @iter:	The addresses to do I/O from or to
 * @ops:	iomap ops passed from the file system
 *
 * This function performs read and write operations to directly mapped
 * persistent memory.  The callers needs to take care of read/write exclusion
 * and evicting any page cache pages in the region under I/O.
 */
ssize_t
dax_iomap_rw(struct kiocb *iocb, struct iov_iter *iter,
		const struct iomap_ops *ops)
{
	struct address_space *mapping = iocb->ki_filp->f_mapping;
	struct inode *inode = mapping->host;
	loff_t pos = iocb->ki_pos, ret = 0, done = 0;
	unsigned flags = 0;

	if (iov_iter_rw(iter) == WRITE) {
		lockdep_assert_held_exclusive(&inode->i_rwsem);
		flags |= IOMAP_WRITE;
	} else {
		lockdep_assert_held(&inode->i_rwsem);
	}

	while (iov_iter_count(iter)) {
		ret = iomap_apply(inode, pos, iov_iter_count(iter), flags, ops,
				iter, dax_iomap_actor);
		if (ret <= 0)
			break;
		pos += ret;
		done += ret;
	}

	iocb->ki_pos += done;
	return done ? done : ret;
}
EXPORT_SYMBOL_GPL(dax_iomap_rw);

static int dax_fault_return(int error)
{
	if (error == 0)
		return VM_FAULT_NOPAGE;
	if (error == -ENOMEM)
		return VM_FAULT_OOM;
	return VM_FAULT_SIGBUS;
}

/**
 * dax_iomap_fault - handle a page fault on a DAX file
 * @vma: The virtual memory area where the fault occurred
 * @vmf: The description of the fault
 * @ops: iomap ops passed from the file system
 *
 * When a page fault occurs, filesystems may call this helper in their fault
 * or mkwrite handler for DAX files. Assumes the caller has done all the
 * necessary locking for the page fault to proceed successfully.
 */
int dax_iomap_fault(struct vm_area_struct *vma, struct vm_fault *vmf,
			const struct iomap_ops *ops)
{
	struct address_space *mapping = vma->vm_file->f_mapping;
	struct inode *inode = mapping->host;
	unsigned long vaddr = vmf->address;
	loff_t pos = (loff_t)vmf->pgoff << PAGE_SHIFT;
	sector_t sector;
	struct iomap iomap = { 0 };
	unsigned flags = IOMAP_FAULT;
	int error, major = 0;
	int vmf_ret = 0;
	void *entry;

	/*
	 * Check whether offset isn't beyond end of file now. Caller is supposed
	 * to hold locks serializing us with truncate / punch hole so this is
	 * a reliable test.
	 */
	if (pos >= i_size_read(inode))
		return VM_FAULT_SIGBUS;

	if ((vmf->flags & FAULT_FLAG_WRITE) && !vmf->cow_page)
		flags |= IOMAP_WRITE;

	/*
	 * Note that we don't bother to use iomap_apply here: DAX required
	 * the file system block size to be equal the page size, which means
	 * that we never have to deal with more than a single extent here.
	 */
	error = ops->iomap_begin(inode, pos, PAGE_SIZE, flags, &iomap);
	if (error)
		return dax_fault_return(error);
	if (WARN_ON_ONCE(iomap.offset + iomap.length < pos + PAGE_SIZE)) {
		vmf_ret = dax_fault_return(-EIO);	/* fs corruption? */
		goto finish_iomap;
	}

	entry = grab_mapping_entry(mapping, vmf->pgoff, 0);
	if (IS_ERR(entry)) {
		vmf_ret = dax_fault_return(PTR_ERR(entry));
		goto finish_iomap;
	}

	sector = dax_iomap_sector(&iomap, pos);

	if (vmf->cow_page) {
		switch (iomap.type) {
		case IOMAP_HOLE:
		case IOMAP_UNWRITTEN:
			clear_user_highpage(vmf->cow_page, vaddr);
			break;
		case IOMAP_MAPPED:
			error = copy_user_dax(iomap.bdev, sector, PAGE_SIZE,
					vmf->cow_page, vaddr);
			break;
		default:
			WARN_ON_ONCE(1);
			error = -EIO;
			break;
		}

		if (error)
			goto error_unlock_entry;

		__SetPageUptodate(vmf->cow_page);
		vmf_ret = finish_fault(vmf);
		if (!vmf_ret)
			vmf_ret = VM_FAULT_DONE_COW;
		goto unlock_entry;
	}

	switch (iomap.type) {
	case IOMAP_MAPPED:
		if (iomap.flags & IOMAP_F_NEW) {
			count_vm_event(PGMAJFAULT);
			mem_cgroup_count_vm_event(vma->vm_mm, PGMAJFAULT);
			major = VM_FAULT_MAJOR;
		}
		error = dax_insert_mapping(mapping, iomap.bdev, sector,
				PAGE_SIZE, &entry, vma, vmf);
		/* -EBUSY is fine, somebody else faulted on the same PTE */
		if (error == -EBUSY)
			error = 0;
		break;
	case IOMAP_UNWRITTEN:
	case IOMAP_HOLE:
		if (!(vmf->flags & FAULT_FLAG_WRITE)) {
			vmf_ret = dax_load_hole(mapping, &entry, vmf);
			goto unlock_entry;
		}
		/*FALLTHRU*/
	default:
		WARN_ON_ONCE(1);
		error = -EIO;
		break;
	}

 error_unlock_entry:
	vmf_ret = dax_fault_return(error) | major;
 unlock_entry:
	put_locked_mapping_entry(mapping, vmf->pgoff, entry);
 finish_iomap:
	if (ops->iomap_end) {
		int copied = PAGE_SIZE;

		if (vmf_ret & VM_FAULT_ERROR)
			copied = 0;
		/*
		 * The fault is done by now and there's no way back (other
		 * thread may be already happily using PTE we have installed).
		 * Just ignore error from ->iomap_end since we cannot do much
		 * with it.
		 */
		ops->iomap_end(inode, pos, PAGE_SIZE, copied, flags, &iomap);
	}
	return vmf_ret;
}
EXPORT_SYMBOL_GPL(dax_iomap_fault);

#ifdef CONFIG_FS_DAX_PMD
/*
 * The 'colour' (ie low bits) within a PMD of a page offset.  This comes up
 * more often than one might expect in the below functions.
 */
#define PG_PMD_COLOUR	((PMD_SIZE >> PAGE_SHIFT) - 1)

static int dax_pmd_insert_mapping(struct vm_fault *vmf, struct iomap *iomap,
		loff_t pos, void **entryp)
{
	struct address_space *mapping = vmf->vma->vm_file->f_mapping;
	struct block_device *bdev = iomap->bdev;
	struct inode *inode = mapping->host;
	struct blk_dax_ctl dax = {
		.sector = dax_iomap_sector(iomap, pos),
		.size = PMD_SIZE,
	};
	long length = dax_map_atomic(bdev, &dax);
	void *ret = NULL;

	if (length < 0) /* dax_map_atomic() failed */
		goto fallback;
	if (length < PMD_SIZE)
		goto unmap_fallback;
	if (pfn_t_to_pfn(dax.pfn) & PG_PMD_COLOUR)
		goto unmap_fallback;
	if (!pfn_t_devmap(dax.pfn))
		goto unmap_fallback;

	dax_unmap_atomic(bdev, &dax);

	ret = dax_insert_mapping_entry(mapping, vmf, *entryp, dax.sector,
			RADIX_DAX_PMD);
	if (IS_ERR(ret))
		goto fallback;
	*entryp = ret;

	trace_dax_pmd_insert_mapping(inode, vmf, length, dax.pfn, ret);
	return vmf_insert_pfn_pmd(vmf->vma, vmf->address, vmf->pmd,
			dax.pfn, vmf->flags & FAULT_FLAG_WRITE);

 unmap_fallback:
	dax_unmap_atomic(bdev, &dax);
fallback:
	trace_dax_pmd_insert_mapping_fallback(inode, vmf, length,
			dax.pfn, ret);
	return VM_FAULT_FALLBACK;
}

static int dax_pmd_load_hole(struct vm_fault *vmf, struct iomap *iomap,
		void **entryp)
{
	struct address_space *mapping = vmf->vma->vm_file->f_mapping;
	unsigned long pmd_addr = vmf->address & PMD_MASK;
	struct inode *inode = mapping->host;
	struct page *zero_page;
	void *ret = NULL;
	spinlock_t *ptl;
	pmd_t pmd_entry;

	zero_page = mm_get_huge_zero_page(vmf->vma->vm_mm);

	if (unlikely(!zero_page))
		goto fallback;

	ret = dax_insert_mapping_entry(mapping, vmf, *entryp, 0,
			RADIX_DAX_PMD | RADIX_DAX_HZP);
	if (IS_ERR(ret))
		goto fallback;
	*entryp = ret;

	ptl = pmd_lock(vmf->vma->vm_mm, vmf->pmd);
	if (!pmd_none(*(vmf->pmd))) {
		spin_unlock(ptl);
		goto fallback;
	}

	pmd_entry = mk_pmd(zero_page, vmf->vma->vm_page_prot);
	pmd_entry = pmd_mkhuge(pmd_entry);
	set_pmd_at(vmf->vma->vm_mm, pmd_addr, vmf->pmd, pmd_entry);
	spin_unlock(ptl);
	trace_dax_pmd_load_hole(inode, vmf, zero_page, ret);
	return VM_FAULT_NOPAGE;

fallback:
	trace_dax_pmd_load_hole_fallback(inode, vmf, zero_page, ret);
	return VM_FAULT_FALLBACK;
}

<<<<<<< HEAD
int dax_iomap_pmd_fault(struct vm_area_struct *vma, unsigned long address,
		pmd_t *pmd, unsigned int flags, const struct iomap_ops *ops)
=======
int dax_iomap_pmd_fault(struct vm_fault *vmf, struct iomap_ops *ops)
>>>>>>> f201ebd8
{
	struct vm_area_struct *vma = vmf->vma;
	struct address_space *mapping = vma->vm_file->f_mapping;
	unsigned long pmd_addr = vmf->address & PMD_MASK;
	bool write = vmf->flags & FAULT_FLAG_WRITE;
	unsigned int iomap_flags = (write ? IOMAP_WRITE : 0) | IOMAP_FAULT;
	struct inode *inode = mapping->host;
	int result = VM_FAULT_FALLBACK;
	struct iomap iomap = { 0 };
	pgoff_t max_pgoff, pgoff;
	void *entry;
	loff_t pos;
	int error;

	/*
	 * Check whether offset isn't beyond end of file now. Caller is
	 * supposed to hold locks serializing us with truncate / punch hole so
	 * this is a reliable test.
	 */
	pgoff = linear_page_index(vma, pmd_addr);
	max_pgoff = (i_size_read(inode) - 1) >> PAGE_SHIFT;

	trace_dax_pmd_fault(inode, vmf, max_pgoff, 0);

	/* Fall back to PTEs if we're going to COW */
	if (write && !(vma->vm_flags & VM_SHARED))
		goto fallback;

	/* If the PMD would extend outside the VMA */
	if (pmd_addr < vma->vm_start)
		goto fallback;
	if ((pmd_addr + PMD_SIZE) > vma->vm_end)
		goto fallback;

	if (pgoff > max_pgoff) {
		result = VM_FAULT_SIGBUS;
		goto out;
	}

	/* If the PMD would extend beyond the file size */
	if ((pgoff | PG_PMD_COLOUR) > max_pgoff)
		goto fallback;

	/*
	 * Note that we don't use iomap_apply here.  We aren't doing I/O, only
	 * setting up a mapping, so really we're using iomap_begin() as a way
	 * to look up our filesystem block.
	 */
	pos = (loff_t)pgoff << PAGE_SHIFT;
	error = ops->iomap_begin(inode, pos, PMD_SIZE, iomap_flags, &iomap);
	if (error)
		goto fallback;

	if (iomap.offset + iomap.length < pos + PMD_SIZE)
		goto finish_iomap;

	/*
	 * grab_mapping_entry() will make sure we get a 2M empty entry, a DAX
	 * PMD or a HZP entry.  If it can't (because a 4k page is already in
	 * the tree, for instance), it will return -EEXIST and we just fall
	 * back to 4k entries.
	 */
	entry = grab_mapping_entry(mapping, pgoff, RADIX_DAX_PMD);
	if (IS_ERR(entry))
		goto finish_iomap;

	switch (iomap.type) {
	case IOMAP_MAPPED:
		result = dax_pmd_insert_mapping(vmf, &iomap, pos, &entry);
		break;
	case IOMAP_UNWRITTEN:
	case IOMAP_HOLE:
		if (WARN_ON_ONCE(write))
			goto unlock_entry;
		result = dax_pmd_load_hole(vmf, &iomap, &entry);
		break;
	default:
		WARN_ON_ONCE(1);
		break;
	}

 unlock_entry:
	put_locked_mapping_entry(mapping, pgoff, entry);
 finish_iomap:
	if (ops->iomap_end) {
		int copied = PMD_SIZE;

		if (result == VM_FAULT_FALLBACK)
			copied = 0;
		/*
		 * The fault is done by now and there's no way back (other
		 * thread may be already happily using PMD we have installed).
		 * Just ignore error from ->iomap_end since we cannot do much
		 * with it.
		 */
		ops->iomap_end(inode, pos, PMD_SIZE, copied, iomap_flags,
				&iomap);
	}
 fallback:
	if (result == VM_FAULT_FALLBACK) {
		split_huge_pmd(vma, vmf->pmd, vmf->address);
		count_vm_event(THP_FAULT_FALLBACK);
	}
out:
	trace_dax_pmd_fault_done(inode, vmf, max_pgoff, result);
	return result;
}
EXPORT_SYMBOL_GPL(dax_iomap_pmd_fault);
#endif /* CONFIG_FS_DAX_PMD */<|MERGE_RESOLUTION|>--- conflicted
+++ resolved
@@ -1338,12 +1338,7 @@
 	return VM_FAULT_FALLBACK;
 }
 
-<<<<<<< HEAD
-int dax_iomap_pmd_fault(struct vm_area_struct *vma, unsigned long address,
-		pmd_t *pmd, unsigned int flags, const struct iomap_ops *ops)
-=======
-int dax_iomap_pmd_fault(struct vm_fault *vmf, struct iomap_ops *ops)
->>>>>>> f201ebd8
+int dax_iomap_pmd_fault(struct vm_fault *vmf, const struct iomap_ops *ops)
 {
 	struct vm_area_struct *vma = vmf->vma;
 	struct address_space *mapping = vma->vm_file->f_mapping;
