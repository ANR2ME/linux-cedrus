/*******************************************************************************

    AudioScience HPI driver
    Copyright (C) 1997-2010  AudioScience Inc. <support@audioscience.com>

    This program is free software; you can redistribute it and/or modify
    it under the terms of version 2 of the GNU General Public License as
    published by the Free Software Foundation;

    This program is distributed in the hope that it will be useful,
    but WITHOUT ANY WARRANTY; without even the implied warranty of
    MERCHANTABILITY or FITNESS FOR A PARTICULAR PURPOSE.  See the
    GNU General Public License for more details.

    You should have received a copy of the GNU General Public License
    along with this program; if not, write to the Free Software
    Foundation, Inc., 59 Temple Place, Suite 330, Boston, MA  02111-1307  USA

Common Linux HPI ioctl and module probe/remove functions
*******************************************************************************/
#define SOURCEFILE_NAME "hpioctl.c"

#include "hpi_internal.h"
#include "hpimsginit.h"
#include "hpidebug.h"
#include "hpimsgx.h"
#include "hpioctl.h"
#include "hpicmn.h"

#include <linux/fs.h>
#include <linux/slab.h>
#include <linux/moduleparam.h>
#include <asm/uaccess.h>
#include <linux/pci.h>
#include <linux/stringify.h>

#ifdef MODULE_FIRMWARE
MODULE_FIRMWARE("asihpi/dsp5000.bin");
MODULE_FIRMWARE("asihpi/dsp6200.bin");
MODULE_FIRMWARE("asihpi/dsp6205.bin");
MODULE_FIRMWARE("asihpi/dsp6400.bin");
MODULE_FIRMWARE("asihpi/dsp6600.bin");
MODULE_FIRMWARE("asihpi/dsp8700.bin");
MODULE_FIRMWARE("asihpi/dsp8900.bin");
#endif

static int prealloc_stream_buf;
module_param(prealloc_stream_buf, int, S_IRUGO);
MODULE_PARM_DESC(prealloc_stream_buf,
	"Preallocate size for per-adapter stream buffer");

/* Allow the debug level to be changed after module load.
 E.g.   echo 2 > /sys/module/asihpi/parameters/hpiDebugLevel
*/
module_param(hpi_debug_level, int, S_IRUGO | S_IWUSR);
MODULE_PARM_DESC(hpi_debug_level, "debug verbosity 0..5");

/* List of adapters found */
static struct hpi_adapter adapters[HPI_MAX_ADAPTERS];

/* Wrapper function to HPI_Message to enable dumping of the
   message and response types.
*/
static void hpi_send_recv_f(struct hpi_message *phm, struct hpi_response *phr,
	struct file *file)
{
	int adapter = phm->adapter_index;

	if ((adapter >= HPI_MAX_ADAPTERS || adapter < 0)
		&& (phm->object != HPI_OBJ_SUBSYSTEM))
		phr->error = HPI_ERROR_INVALID_OBJ_INDEX;
	else
		hpi_send_recv_ex(phm, phr, file);
}

/* This is called from hpifunc.c functions, called by ALSA
 * (or other kernel process) In this case there is no file descriptor
 * available for the message cache code
 */
void hpi_send_recv(struct hpi_message *phm, struct hpi_response *phr)
{
	hpi_send_recv_f(phm, phr, HOWNER_KERNEL);
}

EXPORT_SYMBOL(hpi_send_recv);
/* for radio-asihpi */

int asihpi_hpi_release(struct file *file)
{
	struct hpi_message hm;
	struct hpi_response hr;

/* HPI_DEBUG_LOG(INFO,"hpi_release file %p, pid %d\n", file, current->pid); */
	/* close the subsystem just in case the application forgot to. */
	hpi_init_message_response(&hm, &hr, HPI_OBJ_SUBSYSTEM,
		HPI_SUBSYS_CLOSE);
	hpi_send_recv_ex(&hm, &hr, file);
	return 0;
}

long asihpi_hpi_ioctl(struct file *file, unsigned int cmd, unsigned long arg)
{
	struct hpi_ioctl_linux __user *phpi_ioctl_data;
	void __user *puhm;
	void __user *puhr;
	union hpi_message_buffer_v1 *hm;
	union hpi_response_buffer_v1 *hr;
	u16 res_max_size;
	u32 uncopied_bytes;
	struct hpi_adapter *pa = NULL;
	int err = 0;

	if (cmd != HPI_IOCTL_LINUX)
		return -EINVAL;

	hm = kmalloc(sizeof(*hm), GFP_KERNEL);
	hr = kmalloc(sizeof(*hr), GFP_KERNEL);
	if (!hm || !hr) {
		err = -ENOMEM;
		goto out;
	}

	phpi_ioctl_data = (struct hpi_ioctl_linux __user *)arg;

	/* Read the message and response pointers from user space.  */
	if (get_user(puhm, &phpi_ioctl_data->phm)
		|| get_user(puhr, &phpi_ioctl_data->phr)) {
		err = -EFAULT;
		goto out;
	}

	/* Now read the message size and data from user space.  */
	if (get_user(hm->h.size, (u16 __user *)puhm)) {
		err = -EFAULT;
		goto out;
	}
	if (hm->h.size > sizeof(*hm))
		hm->h.size = sizeof(*hm);

	/* printk(KERN_INFO "message size %d\n", hm->h.wSize); */

	uncopied_bytes = copy_from_user(hm, puhm, hm->h.size);
	if (uncopied_bytes) {
		HPI_DEBUG_LOG(ERROR, "uncopied bytes %d\n", uncopied_bytes);
		err = -EFAULT;
		goto out;
	}

	if (get_user(res_max_size, (u16 __user *)puhr)) {
		err = -EFAULT;
		goto out;
	}
	/* printk(KERN_INFO "user response size %d\n", res_max_size); */
	if (res_max_size < sizeof(struct hpi_response_header)) {
		HPI_DEBUG_LOG(WARNING, "small res size %d\n", res_max_size);
		err = -EFAULT;
		goto out;
	}

	if (hm->h.adapter_index >= HPI_MAX_ADAPTERS) {
		err = -EINVAL;
		goto out;
	}
<<<<<<< HEAD

	pa = &adapters[hm->h.adapter_index];
	hr->h.size = res_max_size;
	if (hm->h.object == HPI_OBJ_SUBSYSTEM) {
		switch (hm->h.function) {
		case HPI_SUBSYS_CREATE_ADAPTER:
		case HPI_SUBSYS_DELETE_ADAPTER:
			/* Application must not use these functions! */
			hr->h.size = sizeof(hr->h);
			hr->h.error = HPI_ERROR_INVALID_OPERATION;
			hr->h.function = hm->h.function;
			uncopied_bytes = copy_to_user(puhr, hr, hr->h.size);
			if (uncopied_bytes)
				err = -EFAULT;
			else
				err = 0;
			goto out;
=======
>>>>>>> d762f438

	switch (hm->h.function) {
	case HPI_SUBSYS_CREATE_ADAPTER:
	case HPI_ADAPTER_DELETE:
		/* Application must not use these functions! */
		hr->h.size = sizeof(hr->h);
		hr->h.error = HPI_ERROR_INVALID_OPERATION;
		hr->h.function = hm->h.function;
		uncopied_bytes = copy_to_user(puhr, hr, hr->h.size);
		if (uncopied_bytes)
			err = -EFAULT;
		else
			err = 0;
		goto out;
	}

	hr->h.size = res_max_size;
	if (hm->h.object == HPI_OBJ_SUBSYSTEM) {
		hpi_send_recv_f(&hm->m0, &hr->r0, file);
	} else {
		u16 __user *ptr = NULL;
		u32 size = 0;

		/* -1=no data 0=read from user mem, 1=write to user mem */
		int wrflag = -1;
		u32 adapter = hm->h.adapter_index;
		pa = &adapters[adapter];

		if ((adapter > HPI_MAX_ADAPTERS) || (!pa->type)) {
			hpi_init_response(&hr->r0, HPI_OBJ_ADAPTER,
				HPI_ADAPTER_OPEN,
				HPI_ERROR_BAD_ADAPTER_NUMBER);

			uncopied_bytes =
				copy_to_user(puhr, hr, sizeof(hr->h));
			if (uncopied_bytes)
				err = -EFAULT;
			else
				err = 0;
			goto out;
		}

		if (mutex_lock_interruptible(&adapters[adapter].mutex)) {
			err = -EINTR;
			goto out;
		}

		/* Dig out any pointers embedded in the message.  */
		switch (hm->h.function) {
		case HPI_OSTREAM_WRITE:
		case HPI_ISTREAM_READ:{
				/* Yes, sparse, this is correct. */
				ptr = (u16 __user *)hm->m0.u.d.u.data.pb_data;
				size = hm->m0.u.d.u.data.data_size;

				/* Allocate buffer according to application request.
				   ?Is it better to alloc/free for the duration
				   of the transaction?
				 */
				if (pa->buffer_size < size) {
					HPI_DEBUG_LOG(DEBUG,
						"Realloc adapter %d stream "
						"buffer from %zd to %d\n",
						hm->h.adapter_index,
						pa->buffer_size, size);
					if (pa->p_buffer) {
						pa->buffer_size = 0;
						vfree(pa->p_buffer);
					}
					pa->p_buffer = vmalloc(size);
					if (pa->p_buffer)
						pa->buffer_size = size;
					else {
						HPI_DEBUG_LOG(ERROR,
							"HPI could not allocate "
							"stream buffer size %d\n",
							size);

						mutex_unlock(&adapters
							[adapter].mutex);
						err = -EINVAL;
						goto out;
					}
				}

				hm->m0.u.d.u.data.pb_data = pa->p_buffer;
				if (hm->h.function == HPI_ISTREAM_READ)
					/* from card, WRITE to user mem */
					wrflag = 1;
				else
					wrflag = 0;
				break;
			}

		default:
			size = 0;
			break;
		}

		if (size && (wrflag == 0)) {
			uncopied_bytes =
				copy_from_user(pa->p_buffer, ptr, size);
			if (uncopied_bytes)
				HPI_DEBUG_LOG(WARNING,
					"Missed %d of %d "
					"bytes from user\n", uncopied_bytes,
					size);
		}

		hpi_send_recv_f(&hm->m0, &hr->r0, file);

		if (size && (wrflag == 1)) {
			uncopied_bytes =
				copy_to_user(ptr, pa->p_buffer, size);
			if (uncopied_bytes)
				HPI_DEBUG_LOG(WARNING,
					"Missed %d of %d " "bytes to user\n",
					uncopied_bytes, size);
		}

		mutex_unlock(&adapters[adapter].mutex);
	}

	/* on return response size must be set */
	/*printk(KERN_INFO "response size %d\n", hr->h.wSize); */

	if (!hr->h.size) {
		HPI_DEBUG_LOG(ERROR, "response zero size\n");
		err = -EFAULT;
		goto out;
	}

	if (hr->h.size > res_max_size) {
		HPI_DEBUG_LOG(ERROR, "response too big %d %d\n", hr->h.size,
			res_max_size);
		hr->h.error = HPI_ERROR_RESPONSE_BUFFER_TOO_SMALL;
		hr->h.specific_error = hr->h.size;
		hr->h.size = sizeof(hr->h);
	}

	uncopied_bytes = copy_to_user(puhr, hr, hr->h.size);
	if (uncopied_bytes) {
		HPI_DEBUG_LOG(ERROR, "uncopied bytes %d\n", uncopied_bytes);
		err = -EFAULT;
		goto out;
	}

out:
	kfree(hm);
	kfree(hr);
	return err;
}

int __devinit asihpi_adapter_probe(struct pci_dev *pci_dev,
	const struct pci_device_id *pci_id)
{
	int idx, nm;
	unsigned int memlen;
	struct hpi_message hm;
	struct hpi_response hr;
	struct hpi_adapter adapter;
	struct hpi_pci pci;

	memset(&adapter, 0, sizeof(adapter));

	dev_printk(KERN_DEBUG, &pci_dev->dev,
		"probe %04x:%04x,%04x:%04x,%04x\n", pci_dev->vendor,
		pci_dev->device, pci_dev->subsystem_vendor,
		pci_dev->subsystem_device, pci_dev->devfn);

	if (pci_enable_device(pci_dev) < 0) {
		dev_printk(KERN_ERR, &pci_dev->dev,
			"pci_enable_device failed, disabling device\n");
		return -EIO;
	}

	pci_set_master(pci_dev);	/* also sets latency timer if < 16 */

	hpi_init_message_response(&hm, &hr, HPI_OBJ_SUBSYSTEM,
		HPI_SUBSYS_CREATE_ADAPTER);
	hpi_init_response(&hr, HPI_OBJ_SUBSYSTEM, HPI_SUBSYS_CREATE_ADAPTER,
		HPI_ERROR_PROCESSING_MESSAGE);

	hm.adapter_index = HPI_ADAPTER_INDEX_INVALID;

	adapter.pci = pci_dev;

	nm = HPI_MAX_ADAPTER_MEM_SPACES;

	for (idx = 0; idx < nm; idx++) {
		HPI_DEBUG_LOG(INFO, "resource %d %pR\n", idx,
			&pci_dev->resource[idx]);

		if (pci_resource_flags(pci_dev, idx) & IORESOURCE_MEM) {
			memlen = pci_resource_len(pci_dev, idx);
			adapter.ap_remapped_mem_base[idx] =
				ioremap(pci_resource_start(pci_dev, idx),
				memlen);
			if (!adapter.ap_remapped_mem_base[idx]) {
				HPI_DEBUG_LOG(ERROR,
					"ioremap failed, aborting\n");
				/* unmap previously mapped pci mem space */
				goto err;
			}
		}

		pci.ap_mem_base[idx] = adapter.ap_remapped_mem_base[idx];
	}

	pci.pci_dev = pci_dev;
	hm.u.s.resource.bus_type = HPI_BUS_PCI;
	hm.u.s.resource.r.pci = &pci;

	/* call CreateAdapterObject on the relevant hpi module */
	hpi_send_recv_ex(&hm, &hr, HOWNER_KERNEL);
	if (hr.error)
		goto err;

	if (prealloc_stream_buf) {
		adapter.p_buffer = vmalloc(prealloc_stream_buf);
		if (!adapter.p_buffer) {
			HPI_DEBUG_LOG(ERROR,
				"HPI could not allocate "
				"kernel buffer size %d\n",
				prealloc_stream_buf);
			goto err;
		}
	}

	adapter.index = hr.u.s.adapter_index;
	adapter.type = hr.u.s.adapter_type;
<<<<<<< HEAD
=======

	hpi_init_message_response(&hm, &hr, HPI_OBJ_ADAPTER,
		HPI_ADAPTER_OPEN);
>>>>>>> d762f438
	hm.adapter_index = adapter.index;
	hpi_send_recv_ex(&hm, &hr, HOWNER_KERNEL);

<<<<<<< HEAD
	err = hpi_adapter_open(adapter.index);
	if (err)
=======
	if (hr.error)
>>>>>>> d762f438
		goto err;

	adapter.snd_card_asihpi = NULL;
	/* WARNING can't init mutex in 'adapter'
	 * and then copy it to adapters[] ?!?!
	 */
	adapters[adapter.index] = adapter;
	mutex_init(&adapters[adapter.index].mutex);
	pci_set_drvdata(pci_dev, &adapters[adapter.index]);

	dev_printk(KERN_INFO, &pci_dev->dev,
		"probe succeeded for ASI%04X HPI index %d\n", adapter.type,
		adapter.index);

	return 0;

err:
	for (idx = 0; idx < HPI_MAX_ADAPTER_MEM_SPACES; idx++) {
		if (adapter.ap_remapped_mem_base[idx]) {
			iounmap(adapter.ap_remapped_mem_base[idx]);
			adapter.ap_remapped_mem_base[idx] = NULL;
		}
	}

	if (adapter.p_buffer) {
		adapter.buffer_size = 0;
		vfree(adapter.p_buffer);
	}

	HPI_DEBUG_LOG(ERROR, "adapter_probe failed\n");
	return -ENODEV;
}

void __devexit asihpi_adapter_remove(struct pci_dev *pci_dev)
{
	int idx;
	struct hpi_message hm;
	struct hpi_response hr;
	struct hpi_adapter *pa;
	pa = pci_get_drvdata(pci_dev);

<<<<<<< HEAD
	hpi_init_message_response(&hm, &hr, HPI_OBJ_SUBSYSTEM,
		HPI_SUBSYS_DELETE_ADAPTER);
	hm.obj_index = pa->index;
	hm.adapter_index = HPI_ADAPTER_INDEX_INVALID;
=======
	hpi_init_message_response(&hm, &hr, HPI_OBJ_ADAPTER,
		HPI_ADAPTER_DELETE);
	hm.adapter_index = pa->index;
>>>>>>> d762f438
	hpi_send_recv_ex(&hm, &hr, HOWNER_KERNEL);

	/* unmap PCI memory space, mapped during device init. */
	for (idx = 0; idx < HPI_MAX_ADAPTER_MEM_SPACES; idx++) {
		if (pa->ap_remapped_mem_base[idx]) {
			iounmap(pa->ap_remapped_mem_base[idx]);
			pa->ap_remapped_mem_base[idx] = NULL;
		}
	}

	if (pa->p_buffer)
		vfree(pa->p_buffer);

	pci_set_drvdata(pci_dev, NULL);
	if (1)
		dev_printk(KERN_INFO, &pci_dev->dev,
			"remove %04x:%04x,%04x:%04x,%04x," " HPI index %d.\n",
			pci_dev->vendor, pci_dev->device,
			pci_dev->subsystem_vendor, pci_dev->subsystem_device,
			pci_dev->devfn, pa->index);

	memset(pa, 0, sizeof(*pa));
}

void __init asihpi_init(void)
{
	struct hpi_message hm;
	struct hpi_response hr;

	memset(adapters, 0, sizeof(adapters));

	printk(KERN_INFO "ASIHPI driver " HPI_VER_STRING "\n");

	hpi_init_message_response(&hm, &hr, HPI_OBJ_SUBSYSTEM,
		HPI_SUBSYS_DRIVER_LOAD);
	hpi_send_recv_ex(&hm, &hr, HOWNER_KERNEL);
}

void asihpi_exit(void)
{
	struct hpi_message hm;
	struct hpi_response hr;

	hpi_init_message_response(&hm, &hr, HPI_OBJ_SUBSYSTEM,
		HPI_SUBSYS_DRIVER_UNLOAD);
	hpi_send_recv_ex(&hm, &hr, HOWNER_KERNEL);
}<|MERGE_RESOLUTION|>--- conflicted
+++ resolved
@@ -161,26 +161,6 @@
 		err = -EINVAL;
 		goto out;
 	}
-<<<<<<< HEAD
-
-	pa = &adapters[hm->h.adapter_index];
-	hr->h.size = res_max_size;
-	if (hm->h.object == HPI_OBJ_SUBSYSTEM) {
-		switch (hm->h.function) {
-		case HPI_SUBSYS_CREATE_ADAPTER:
-		case HPI_SUBSYS_DELETE_ADAPTER:
-			/* Application must not use these functions! */
-			hr->h.size = sizeof(hr->h);
-			hr->h.error = HPI_ERROR_INVALID_OPERATION;
-			hr->h.function = hm->h.function;
-			uncopied_bytes = copy_to_user(puhr, hr, hr->h.size);
-			if (uncopied_bytes)
-				err = -EFAULT;
-			else
-				err = 0;
-			goto out;
-=======
->>>>>>> d762f438
 
 	switch (hm->h.function) {
 	case HPI_SUBSYS_CREATE_ADAPTER:
@@ -412,21 +392,13 @@
 
 	adapter.index = hr.u.s.adapter_index;
 	adapter.type = hr.u.s.adapter_type;
-<<<<<<< HEAD
-=======
 
 	hpi_init_message_response(&hm, &hr, HPI_OBJ_ADAPTER,
 		HPI_ADAPTER_OPEN);
->>>>>>> d762f438
 	hm.adapter_index = adapter.index;
 	hpi_send_recv_ex(&hm, &hr, HOWNER_KERNEL);
 
-<<<<<<< HEAD
-	err = hpi_adapter_open(adapter.index);
-	if (err)
-=======
 	if (hr.error)
->>>>>>> d762f438
 		goto err;
 
 	adapter.snd_card_asihpi = NULL;
@@ -468,16 +440,9 @@
 	struct hpi_adapter *pa;
 	pa = pci_get_drvdata(pci_dev);
 
-<<<<<<< HEAD
-	hpi_init_message_response(&hm, &hr, HPI_OBJ_SUBSYSTEM,
-		HPI_SUBSYS_DELETE_ADAPTER);
-	hm.obj_index = pa->index;
-	hm.adapter_index = HPI_ADAPTER_INDEX_INVALID;
-=======
 	hpi_init_message_response(&hm, &hr, HPI_OBJ_ADAPTER,
 		HPI_ADAPTER_DELETE);
 	hm.adapter_index = pa->index;
->>>>>>> d762f438
 	hpi_send_recv_ex(&hm, &hr, HOWNER_KERNEL);
 
 	/* unmap PCI memory space, mapped during device init. */
