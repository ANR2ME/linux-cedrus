--- conflicted
+++ resolved
@@ -243,11 +243,7 @@
 	}
 
 	/* fixup codec name based on HID */
-<<<<<<< HEAD
-	i2c_name = snd_soc_acpi_find_name_from_hid(mach->id);
-=======
 	i2c_name = acpi_dev_get_first_match_name(mach->id, NULL, -1);
->>>>>>> 5fa4ec9c
 	if (i2c_name) {
 		snprintf(codec_name, sizeof(codec_name),
 			"%s%s", "i2c-", i2c_name);
