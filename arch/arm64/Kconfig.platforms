menu "Platform selection"

config ARCH_SUNXI
	bool "Allwinner sunxi 64-bit SoC Family"
	select GENERIC_IRQ_CHIP
	help
	  This enables support for Allwinner sunxi based SoCs like the A64.

config ARCH_ALPINE
	bool "Annapurna Labs Alpine platform"
	select ALPINE_MSI if PCI
	help
	  This enables support for the Annapurna Labs Alpine
	  Soc family.

config ARCH_BCM2835
	bool "Broadcom BCM2835 family"
	select CLKSRC_OF
	select GPIOLIB
	select PINCTRL
	select PINCTRL_BCM2835
	select ARM_AMBA
	select ARM_TIMER_SP804
	select HAVE_ARM_ARCH_TIMER
	help
	  This enables support for the Broadcom BCM2837 SoC.
	  This SoC is used in the Raspberry Pi 3 device.

config ARCH_BCM_IPROC
	bool "Broadcom iProc SoC Family"
	select COMMON_CLK_IPROC
	select GPIOLIB
	select PINCTRL
	help
	  This enables support for Broadcom iProc based SoCs

config ARCH_BERLIN
	bool "Marvell Berlin SoC Family"
	select DW_APB_ICTL
	select GPIOLIB
	select PINCTRL
	help
	  This enables support for Marvell Berlin SoC Family

config ARCH_EXYNOS
	bool "ARMv8 based Samsung Exynos SoC family"
	select COMMON_CLK_SAMSUNG
	select HAVE_S3C2410_WATCHDOG if WATCHDOG
	select HAVE_S3C_RTC if RTC_CLASS
	select PINCTRL
	select PINCTRL_EXYNOS
	select SOC_SAMSUNG
	help
	  This enables support for ARMv8 based Samsung Exynos SoC family.

config ARCH_LAYERSCAPE
	bool "ARMv8 based Freescale Layerscape SoC family"
	select EDAC_SUPPORT
	help
	  This enables support for the Freescale Layerscape SoC family.

config ARCH_LG1K
	bool "LG Electronics LG1K SoC Family"
	help
	  This enables support for LG Electronics LG1K SoC Family

config ARCH_HISI
	bool "Hisilicon SoC Family"
	select ARM_TIMER_SP804
	select HISILICON_IRQ_MBIGEN if PCI
	help
	  This enables support for Hisilicon ARMv8 SoC family

config ARCH_MEDIATEK
	bool "Mediatek MT65xx & MT81xx ARMv8 SoC"
	select ARM_GIC
	select PINCTRL
	select MTK_TIMER
	help
	  Support for Mediatek MT65xx & MT81xx ARMv8 SoCs

config ARCH_MESON
	bool "Amlogic Platforms"
	select PINCTRL
	select PINCTRL_MESON
	select COMMON_CLK_AMLOGIC
	select COMMON_CLK_GXBB
	help
	  This enables support for the Amlogic S905 SoCs.

config ARCH_MVEBU
	bool "Marvell EBU SoC Family"
	select ARMADA_AP806_SYSCON
	select ARMADA_CP110_SYSCON
	select ARMADA_37XX_CLK
	select MVEBU_ODMI
	select MVEBU_PIC
	help
	  This enables support for Marvell EBU familly, including:
	   - Armada 3700 SoC Family
	   - Armada 7K SoC Family
	   - Armada 8K SoC Family

config ARCH_QCOM
	bool "Qualcomm Platforms"
	select PINCTRL
	help
	  This enables support for the ARMv8 based Qualcomm chipsets.

config ARCH_ROCKCHIP
	bool "Rockchip Platforms"
	select ARCH_HAS_RESET_CONTROLLER
	select GPIOLIB
	select PINCTRL
	select PINCTRL_ROCKCHIP
	select ROCKCHIP_TIMER
	help
	  This enables support for the ARMv8 based Rockchip chipsets,
	  like the RK3368.

config ARCH_SEATTLE
	bool "AMD Seattle SoC Family"
	help
	  This enables support for AMD Seattle SOC Family

config ARCH_SHMOBILE
	bool

config ARCH_RENESAS
	bool "Renesas SoC Platforms"
	select ARCH_SHMOBILE
	select PINCTRL
	select PM
	select PM_GENERIC_DOMAINS
	select RENESAS_IRQC
	help
	  This enables support for the ARMv8 based Renesas SoCs.

config ARCH_R8A7795
	bool "Renesas R-Car H3 SoC Platform"
	depends on ARCH_RENESAS
	help
	  This enables support for the Renesas R-Car H3 SoC.

config ARCH_R8A7796
	bool "Renesas R-Car M3-W SoC Platform"
	depends on ARCH_RENESAS
	help
	  This enables support for the Renesas R-Car M3-W SoC.

config ARCH_STRATIX10
	bool "Altera's Stratix 10 SoCFPGA Family"
	help
	  This enables support for Altera's Stratix 10 SoCFPGA Family.

config ARCH_TEGRA
	bool "NVIDIA Tegra SoC Family"
	select ARCH_HAS_RESET_CONTROLLER
	select CLKDEV_LOOKUP
	select CLKSRC_MMIO
	select CLKSRC_OF
	select GENERIC_CLOCKEVENTS
<<<<<<< HEAD
=======
	select GPIOLIB
	select HAVE_CLK
>>>>>>> e0852940
	select PINCTRL
	select RESET_CONTROLLER
	help
	  This enables support for the NVIDIA Tegra SoC family.

config ARCH_SPRD
	bool "Spreadtrum SoC platform"
	help
	  Support for Spreadtrum ARM based SoCs

config ARCH_THUNDER
	bool "Cavium Inc. Thunder SoC Family"
	help
	  This enables support for Cavium's Thunder Family of SoCs.

config ARCH_UNIPHIER
	bool "Socionext UniPhier SoC Family"
	select PINCTRL
	help
	  This enables support for Socionext UniPhier SoC family.

config ARCH_VEXPRESS
	bool "ARMv8 software model (Versatile Express)"
	select COMMON_CLK_VERSATILE
	select GPIOLIB
	select PM
	select PM_GENERIC_DOMAINS
	select POWER_RESET_VEXPRESS
	select VEXPRESS_CONFIG
	help
	  This enables support for the ARMv8 software model (Versatile
	  Express).

config ARCH_VULCAN
	bool "Broadcom Vulcan SOC Family"
	select GPIOLIB
	help
	  This enables support for Broadcom Vulcan SoC Family

config ARCH_XGENE
	bool "AppliedMicro X-Gene SOC Family"
	help
	  This enables support for AppliedMicro X-Gene SOC Family

config ARCH_ZYNQMP
	bool "Xilinx ZynqMP Family"
	help
	  This enables support for Xilinx ZynqMP Family

endmenu<|MERGE_RESOLUTION|>--- conflicted
+++ resolved
@@ -160,11 +160,7 @@
 	select CLKSRC_MMIO
 	select CLKSRC_OF
 	select GENERIC_CLOCKEVENTS
-<<<<<<< HEAD
-=======
-	select GPIOLIB
-	select HAVE_CLK
->>>>>>> e0852940
+	select GPIOLIB
 	select PINCTRL
 	select RESET_CONTROLLER
 	help
