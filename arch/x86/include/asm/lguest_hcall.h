--- conflicted
+++ resolved
@@ -35,17 +35,10 @@
  * operations?  There are two ways: the direct way is to make a "hypercall",
  * to make requests of the Host Itself.
  *
-<<<<<<< HEAD
- * We use the KVM hypercall mechanism. Seventeen hypercalls are
- * available: the hypercall number is put in the %eax register, and the
- * arguments (when required) are placed in %ebx, %ecx, %edx and %esi.
- * If a return value makes sense, it's returned in %eax.
-=======
  * We use the KVM hypercall mechanism, though completely different hypercall
  * numbers. Seventeen hypercalls are available: the hypercall number is put in
  * the %eax register, and the arguments (when required) are placed in %ebx,
  * %ecx, %edx and %esi.  If a return value makes sense, it's returned in %eax.
->>>>>>> 80ffb3cc
  *
  * Grossly invalid calls result in Sudden Death at the hands of the vengeful
  * Host, rather than returning failure.  This reflects Winston Churchill's
@@ -57,12 +50,7 @@
 
 #define LHCALL_RING_SIZE 64
 struct hcall_args {
-<<<<<<< HEAD
-	/* These map directly onto eax, ebx, ecx, edx and esi
-	 * in struct lguest_regs */
-=======
 	/* These map directly onto eax/ebx/ecx/edx/esi in struct lguest_regs */
->>>>>>> 80ffb3cc
 	unsigned long arg0, arg1, arg2, arg3, arg4;
 };
 
