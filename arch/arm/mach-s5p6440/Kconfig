--- conflicted
+++ resolved
@@ -21,17 +21,12 @@
 config MACH_SMDK6440
 	bool "SMDK6440"
 	select CPU_S5P6440
+	select S3C_DEV_I2C1
+	select S3C_DEV_RTC
+	select S3C_DEV_WDT
+	select SAMSUNG_DEV_ADC
 	select SAMSUNG_DEV_TS
-	select SAMSUNG_DEV_ADC
-	select S3C_DEV_RTC
-	select S3C_DEV_I2C1
-	select S3C_DEV_WDT
-<<<<<<< HEAD
-	select HAVE_S3C_RTC
-	select HAVE_S3C2410_WATCHDOG
 	select S5P6440_SETUP_I2C1
-=======
->>>>>>> 1c739c7f
 	help
 	  Machine support for the Samsung SMDK6440
 
