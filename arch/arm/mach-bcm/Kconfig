--- conflicted
+++ resolved
@@ -135,12 +135,8 @@
 comment "Other Architectures"
 
 config ARCH_BCM2835
-<<<<<<< HEAD
 	bool "Broadcom BCM2835 family"
-	depends on ARCH_MULTI_V6
-=======
-	bool "Broadcom BCM2835 family" if ARCH_MULTI_V6 || ARCH_MULTI_V7
->>>>>>> 5234c34e
+	depends on ARCH_MULTI_V6 || ARCH_MULTI_V7
 	select ARCH_REQUIRE_GPIOLIB
 	select ARM_AMBA
 	select ARM_ERRATA_411920 if ARCH_MULTI_V6
